<<<<<<< HEAD
=======
from plugins.base_plugin.base_plugin import BasePlugin
from PIL import Image, ImageOps, ImageColor
>>>>>>> 8d08acdd
import logging
import random
import os

from utils.image_utils import pad_image_blur

from PIL import Image, ImageColor, ImageOps
from PIL.Image import Resampling

from plugins.base_plugin.base_plugin import BasePlugin
from utils.image_utils import load_image_from_path

LANCZOS = Resampling.LANCZOS

logger = logging.getLogger(__name__)


class ImageUpload(BasePlugin):
    def open_image(self, img_index: int, image_locations: list[str]) -> Image.Image:
        if not image_locations:
            raise RuntimeError("No images provided.")
        # Open the image using Pillow
        try:
            # Use standardized helper to release file handle
            image = load_image_from_path(image_locations[img_index])
            if image is None:
                raise RuntimeError("Failed to read image file")
        except Exception as e:
            logger.error(f"Failed to read image file: {str(e)}")
            raise RuntimeError("Failed to read image file.")
        # mypy may infer Any from Image.open; assert Image.Image for clarity
        if not isinstance(image, Image.Image):
            raise RuntimeError("Invalid image type loaded.")
        return image
<<<<<<< HEAD

    def generate_image(self, settings, device_config) -> Image.Image:

=======


    def generate_image(self, settings, device_config) -> Image:
>>>>>>> 8d08acdd
        # Get the current index from the device json
        img_index = settings.get("image_index", 0)
        image_locations = settings.get("imageFiles[]") or []

        if not image_locations:
            raise RuntimeError("No images provided.")

        if img_index >= len(image_locations):
            # Prevent Index out of range issues when file list has changed
            img_index = 0

        if settings.get("randomize") == "true":
            img_index = random.randrange(0, len(image_locations))
            image = self.open_image(img_index, image_locations)
        else:
            image = self.open_image(img_index, image_locations)
            img_index = (img_index + 1) % len(image_locations)

        # Write the new index back ot the device json
<<<<<<< HEAD
        settings["image_index"] = img_index

        ###
        dimensions = device_config.get_resolution()
        if device_config.get_config("orientation") == "vertical":
            dimensions = dimensions[::-1]

        if settings.get("padImage") == "true":
            frame_ratio = dimensions[0] / dimensions[1]
            img_width, img_height = image.size
            padded_img_size = (
                int(img_height * frame_ratio) if img_width >= img_height else img_width,
                img_height if img_width >= img_height else int(img_width / frame_ratio),
            )
            background_color = ImageColor.getcolor(
                settings.get("backgroundColor") or (255, 255, 255), "RGB"
            )
            return ImageOps.pad(
                image, padded_img_size, color=background_color, method=LANCZOS
            )
        else:
            # Contain within target dimensions without padding
            contained = ImageOps.contain(image, dimensions, LANCZOS)
            return contained if contained is not None else image
=======
        settings['image_index'] = img_index
        orientation = device_config.get_config("orientation")

        if settings.get('padImage') == "true":
            dimensions = device_config.get_resolution()
            if orientation == "vertical":
                dimensions = dimensions[::-1]

            if settings.get('backgroundOption') == "blur":
                return pad_image_blur(image, dimensions)
            else:
                background_color = ImageColor.getcolor(settings.get('backgroundColor') or (255, 255, 255), "RGB")
                return ImageOps.pad(image, dimensions, color=background_color, method=Image.Resampling.LANCZOS)
        return image

    def cleanup(self, settings):
        """Delete all uploaded image files associated with this plugin instance."""
        image_locations = settings.get("imageFiles[]", [])
        if not image_locations:
            return

        for image_path in image_locations:
            if os.path.exists(image_path):
                try:
                    os.remove(image_path)
                    logger.info(f"Deleted uploaded image: {image_path}")
                except Exception as e:
                    logger.warning(f"Failed to delete uploaded image {image_path}: {e}")
>>>>>>> 8d08acdd
<|MERGE_RESOLUTION|>--- conflicted
+++ resolved
@@ -1,63 +1,37 @@
-<<<<<<< HEAD
-=======
 from plugins.base_plugin.base_plugin import BasePlugin
 from PIL import Image, ImageOps, ImageColor
->>>>>>> 8d08acdd
 import logging
 import random
 import os
 
 from utils.image_utils import pad_image_blur
 
-from PIL import Image, ImageColor, ImageOps
-from PIL.Image import Resampling
-
-from plugins.base_plugin.base_plugin import BasePlugin
-from utils.image_utils import load_image_from_path
-
-LANCZOS = Resampling.LANCZOS
-
 logger = logging.getLogger(__name__)
 
 
 class ImageUpload(BasePlugin):
-    def open_image(self, img_index: int, image_locations: list[str]) -> Image.Image:
+    def open_image(self, img_index: int, image_locations: list) -> Image:
         if not image_locations:
             raise RuntimeError("No images provided.")
         # Open the image using Pillow
         try:
-            # Use standardized helper to release file handle
-            image = load_image_from_path(image_locations[img_index])
-            if image is None:
-                raise RuntimeError("Failed to read image file")
+            image = Image.open(image_locations[img_index])
         except Exception as e:
             logger.error(f"Failed to read image file: {str(e)}")
             raise RuntimeError("Failed to read image file.")
-        # mypy may infer Any from Image.open; assert Image.Image for clarity
-        if not isinstance(image, Image.Image):
-            raise RuntimeError("Invalid image type loaded.")
         return image
-<<<<<<< HEAD
-
-    def generate_image(self, settings, device_config) -> Image.Image:
-
-=======
 
 
     def generate_image(self, settings, device_config) -> Image:
->>>>>>> 8d08acdd
         # Get the current index from the device json
         img_index = settings.get("image_index", 0)
-        image_locations = settings.get("imageFiles[]") or []
-
-        if not image_locations:
-            raise RuntimeError("No images provided.")
+        image_locations = settings.get("imageFiles[]")
 
         if img_index >= len(image_locations):
             # Prevent Index out of range issues when file list has changed
             img_index = 0
 
-        if settings.get("randomize") == "true":
+        if settings.get('randomize') == "true":
             img_index = random.randrange(0, len(image_locations))
             image = self.open_image(img_index, image_locations)
         else:
@@ -65,32 +39,6 @@
             img_index = (img_index + 1) % len(image_locations)
 
         # Write the new index back ot the device json
-<<<<<<< HEAD
-        settings["image_index"] = img_index
-
-        ###
-        dimensions = device_config.get_resolution()
-        if device_config.get_config("orientation") == "vertical":
-            dimensions = dimensions[::-1]
-
-        if settings.get("padImage") == "true":
-            frame_ratio = dimensions[0] / dimensions[1]
-            img_width, img_height = image.size
-            padded_img_size = (
-                int(img_height * frame_ratio) if img_width >= img_height else img_width,
-                img_height if img_width >= img_height else int(img_width / frame_ratio),
-            )
-            background_color = ImageColor.getcolor(
-                settings.get("backgroundColor") or (255, 255, 255), "RGB"
-            )
-            return ImageOps.pad(
-                image, padded_img_size, color=background_color, method=LANCZOS
-            )
-        else:
-            # Contain within target dimensions without padding
-            contained = ImageOps.contain(image, dimensions, LANCZOS)
-            return contained if contained is not None else image
-=======
         settings['image_index'] = img_index
         orientation = device_config.get_config("orientation")
 
@@ -118,5 +66,4 @@
                     os.remove(image_path)
                     logger.info(f"Deleted uploaded image: {image_path}")
                 except Exception as e:
-                    logger.warning(f"Failed to delete uploaded image {image_path}: {e}")
->>>>>>> 8d08acdd
+                    logger.warning(f"Failed to delete uploaded image {image_path}: {e}")