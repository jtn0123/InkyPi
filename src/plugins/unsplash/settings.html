--- conflicted
+++ resolved
@@ -1,12 +1,7 @@
 <div class="form-group">
     <label for="search_query" class="form-label">Search Query:</label>
-<<<<<<< HEAD
-    <input type="text" id="search_query" name="search_query" placeholder="Enter search terms (e.g. nature, city, ocean)" class="form-input">
-    <small style="width: 100%;">Optional: Search for an image on Unsplash. If not provided, a random image will be fetched.</small>
-=======
     <input type="text" id="search_query" name="search_query" placeholder="Type something..." class="form-input">
     <small style="width: 100%; color: var(--text-primary);">Optional: Search for an image on Unsplash. If not provided, a random image will be fetched.</small>
->>>>>>> 8d08acdd
 </div>
 
 <div class="form-group">
