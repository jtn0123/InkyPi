--- conflicted
+++ resolved
@@ -1,21 +1,13 @@
+from plugins.base_plugin.base_plugin import BasePlugin
+from PIL import Image
+import os
+import requests
 import logging
-<<<<<<< HEAD
-=======
 from datetime import datetime, timedelta, timezone, date
 from astral import moon
 import pytz
 from io import BytesIO
->>>>>>> 8d08acdd
 import math
-import os
-from datetime import UTC, datetime
-
-import pytz
-import requests
-
-from plugins.base_plugin.base_plugin import BasePlugin
-from utils.http_utils import http_get
-from utils.progress import record_step
 
 logger = logging.getLogger(__name__)
         
@@ -38,9 +30,19 @@
     return "newmoon"
 
 UNITS = {
-    "standard": {"temperature": "K", "speed": "m/s"},
-    "metric": {"temperature": "°C", "speed": "m/s"},
-    "imperial": {"temperature": "°F", "speed": "mph"},
+    "standard": {
+        "temperature": "K",
+        "speed": "m/s"
+    },
+    "metric": {
+        "temperature": "°C",
+        "speed": "m/s"
+
+    },
+    "imperial": {
+        "temperature": "°F",
+        "speed": "mph"
+    }
 }
 
 WEATHER_URL = "https://api.openweathermap.org/data/3.0/onecall?lat={lat}&lon={long}&units={units}&exclude=minutely&appid={api_key}"
@@ -51,269 +53,82 @@
 OPEN_METEO_AIR_QUALITY_URL = "https://air-quality-api.open-meteo.com/v1/air-quality?latitude={lat}&longitude={long}&hourly=european_aqi,uv_index,uv_index_clear_sky&timezone=auto"
 OPEN_METEO_UNIT_PARAMS = {
     "standard": "temperature_unit=kelvin&wind_speed_unit=ms&precipitation_unit=mm",
-    "metric": "temperature_unit=celsius&wind_speed_unit=ms&precipitation_unit=mm",
-    "imperial": "temperature_unit=fahrenheit&wind_speed_unit=mph&precipitation_unit=inch",
+    "metric":   "temperature_unit=celsius&wind_speed_unit=ms&precipitation_unit=mm",
+    "imperial": "temperature_unit=fahrenheit&wind_speed_unit=mph&precipitation_unit=inch"
 }
-
-# Repository root (four levels up from this file: repo/src/plugins/weather/weather.py)
-# __file__ -> .../src/plugins/weather/weather.py
-# dirname x1 => .../src/plugins/weather
-# dirname x2 => .../src/plugins
-# dirname x3 => .../src
-# dirname x4 => .../repo root
-REPO_ROOT = os.path.dirname(
-    os.path.dirname(os.path.dirname(os.path.dirname(os.path.abspath(__file__))))
-)
-
-# Icon pack definitions (roots and mapping JSONs)
-ICON_PACKS: dict[str, dict[str, str | None]] = {
-    # Current PNG set inside plugin
-    "current": {
-        "root": os.path.join(REPO_ROOT, "src", "plugins", "weather", "icons"),
-        "map": None,
-    },
-    # Pack A: Makin-Things original/static
-    "A": {
-        "root": os.path.join(REPO_ROOT, "vendor", "icons", "makin_things"),
-        "map": os.path.join(REPO_ROOT, "vendor", "icons", "mapping_makin_things.json"),
-    },
-    # Pack B: Makin-Things BOM/app
-    "B": {
-        "root": os.path.join(REPO_ROOT, "vendor", "icons", "makin_things"),
-        "map": os.path.join(REPO_ROOT, "vendor", "icons", "mapping_bom_app.json"),
-    },
-    # Pack C: Bas Milius (fill/svg-static)
-    "C": {
-        "root": os.path.join(REPO_ROOT, "vendor", "icons", "basmilius"),
-        "map": os.path.join(
-            REPO_ROOT, "vendor", "icons", "mapping_basmilius_fill.json"
-        ),
-    },
-}
-
 
 class Weather(BasePlugin):
     def generate_settings_template(self):
         template_params = super().generate_settings_template()
-        template_params["api_key"] = {
+        template_params['api_key'] = {
             "required": True,
             "service": "OpenWeatherMap",
-            "expected_key": "OPEN_WEATHER_MAP_SECRET",
+            "expected_key": "OPEN_WEATHER_MAP_SECRET"
         }
-        template_params["style_settings"] = True
+        template_params['style_settings'] = True
         return template_params
 
-    # --- icon pack mapping cache (class-level) ---
-    _icon_maps: dict[str, dict] = {}
-
-    def _load_icon_map(self, pack_key: str) -> dict[str, str]:
-        cfg = ICON_PACKS.get(pack_key)
-        if not cfg or not cfg.get("map"):
-            return {}
-        map_path = cfg.get("map")
-        if not map_path:
-            return {}
-        path = map_path
-        if pack_key in self._icon_maps:
-            return self._icon_maps[pack_key]
-        try:
-            import json
-
-            with open(path, encoding="utf-8") as f:
-                raw = json.load(f)
-            mapping: dict[str, str] = raw if isinstance(raw, dict) else {}
-            self._icon_maps[pack_key] = mapping
-            return mapping
-        except Exception:
-            return {}
-
-    def _resolve_cond_icon_path(self, owm_code: str, pack_key: str) -> str:
-        """Return absolute path to icon for a condition code based on selected pack, with fallback to current PNG set."""
-        cfg = ICON_PACKS.get(pack_key) or ICON_PACKS["current"]
-        pack_root = cfg.get("root") or ICON_PACKS["current"].get("root") or ""
-        # current pack uses pngs named like 01d.png in plugin icons folder
-        if pack_key == "current" or not cfg.get("map"):
-            candidate = os.path.join(pack_root, f"{owm_code}.png")
-            if os.path.exists(candidate):
-                return candidate
-            # fallback day variant
-            candidate = os.path.join(pack_root, f"{owm_code.replace('n','d')}.png")
-            if os.path.exists(candidate):
-                return candidate
-            return ""
-        # mapped packs (A/B/C)
-        mapping = self._load_icon_map(pack_key)
-        mapped_rel = mapping.get(owm_code) or mapping.get(owm_code.replace("n", "d"))
-        if mapped_rel:
-            candidate = os.path.join(pack_root, mapped_rel)
-            if os.path.exists(candidate):
-                return candidate
-        # fallback to current PNG
-        fallback_root = ICON_PACKS.get("current", {}).get("root") or ""
-        fallback = os.path.join(fallback_root, f"{owm_code}.png")
-        if not os.path.exists(fallback):
-            fallback = os.path.join(fallback_root, f"{owm_code.replace('n','d')}.png")
-        return fallback if os.path.exists(fallback) else ""
-
-    def _resolve_moon_icon_path(self, phase_key: str, moon_pack_key: str) -> str:
-        cfg = ICON_PACKS.get(moon_pack_key) or ICON_PACKS["current"]
-        pack_root = cfg.get("root") or ICON_PACKS["current"].get("root") or ""
-        if moon_pack_key == "current" or not cfg.get("map"):
-            p = os.path.join(pack_root, f"{phase_key}.png")
-            return p if os.path.exists(p) else ""
-        mapping = self._load_icon_map(moon_pack_key)
-        mapped_rel = mapping.get(phase_key)
-        if mapped_rel:
-            candidate = os.path.join(pack_root, mapped_rel)
-            if os.path.exists(candidate):
-                return candidate
-        # fallback to current PNG phase
-        fallback_root = ICON_PACKS.get("current", {}).get("root") or ""
-        fallback = os.path.join(fallback_root, f"{phase_key}.png")
-        return fallback if os.path.exists(fallback) else ""
-
     def generate_image(self, settings, device_config):
-<<<<<<< HEAD
-        lat = settings.get("latitude")
-        long = settings.get("longitude")
-=======
         lat = float(settings.get('latitude'))
         long = float(settings.get('longitude'))
->>>>>>> 8d08acdd
         if not lat or not long:
             raise RuntimeError("Latitude and Longitude are required.")
 
-        units = settings.get("units")
-        if not units or units not in ["metric", "imperial", "standard"]:
+        units = settings.get('units')
+        if not units or units not in ['metric', 'imperial', 'standard']:
             raise RuntimeError("Units are required.")
 
-        weather_provider = settings.get("weatherProvider", "OpenWeatherMap")
-        title = settings.get("customTitle", "")
+        weather_provider = settings.get('weatherProvider', 'OpenWeatherMap')
+        title = settings.get('customTitle', '')
 
         timezone = device_config.get_config("timezone", default="America/New_York")
         time_format = device_config.get_config("time_format", default="12h")
         tz = pytz.timezone(timezone)
 
-        # Validate API key for OpenWeatherMap before making network calls
-        if weather_provider == "OpenWeatherMap":
-            api_key = device_config.load_env_key("OPEN_WEATHER_MAP_SECRET")
-            if not api_key:
-                raise RuntimeError("Open Weather Map API Key not configured.")
-
-        # Validate provider
-        if weather_provider not in ["OpenWeatherMap", "OpenMeteo"]:
-            raise RuntimeError(f"Unknown weather provider: {weather_provider}")
-
         try:
             if weather_provider == "OpenWeatherMap":
                 api_key = device_config.load_env_key("OPEN_WEATHER_MAP_SECRET")
+                if not api_key:
+                    raise RuntimeError("Open Weather Map API Key not configured.")
                 weather_data = self.get_weather_data(api_key, units, lat, long)
                 aqi_data = self.get_air_quality(api_key, lat, long)
-                if settings.get("titleSelection", "location") == "location":
+                if settings.get('titleSelection', 'location') == 'location':
                     title = self.get_location(api_key, lat, long)
-                record_step("api")
-                if (
-                    settings.get("weatherTimeZone", "locationTimeZone")
-                    == "locationTimeZone"
-                ):
+                if settings.get('weatherTimeZone', 'locationTimeZone') == 'locationTimeZone':
                     logger.info("Using location timezone for OpenWeatherMap data.")
                     wtz = self.parse_timezone(weather_data)
-<<<<<<< HEAD
-                    template_params = self.parse_weather_data(
-                        weather_data, aqi_data, wtz, units, time_format
-                    )
-                else:
-                    logger.info("Using configured timezone for OpenWeatherMap data.")
-                    template_params = self.parse_weather_data(
-                        weather_data, aqi_data, tz, units, time_format
-                    )
-                record_step("parse")
-=======
                     template_params = self.parse_weather_data(weather_data, aqi_data, wtz, units, time_format, lat)
                 else:
                     logger.info("Using configured timezone for OpenWeatherMap data.")
                     template_params = self.parse_weather_data(weather_data, aqi_data, tz, units, time_format, lat)
->>>>>>> 8d08acdd
             elif weather_provider == "OpenMeteo":
                 forecast_days = 7
-                weather_data = self.get_open_meteo_data(
-                    lat, long, units, forecast_days + 1
-                )
+                weather_data = self.get_open_meteo_data(lat, long, units, forecast_days + 1)
                 aqi_data = self.get_open_meteo_air_quality(lat, long)
-<<<<<<< HEAD
-                record_step("api")
-                template_params = self.parse_open_meteo_data(
-                    weather_data, aqi_data, tz, units, time_format
-                )
-                record_step("parse")
-=======
                 template_params = self.parse_open_meteo_data(weather_data, aqi_data, tz, units, time_format, lat)
             else:
                 raise RuntimeError(f"Unknown weather provider: {weather_provider}")
->>>>>>> 8d08acdd
-
-            template_params["title"] = title
+
+            template_params['title'] = title
         except Exception as e:
             logger.error(f"{weather_provider} request failed: {str(e)}")
-            raise RuntimeError(
-                f"{weather_provider} request failure, please check logs."
-            )
-
+            raise RuntimeError(f"{weather_provider} request failure, please check logs.")
+       
         dimensions = device_config.get_resolution()
         if device_config.get_config("orientation") == "vertical":
             dimensions = dimensions[::-1]
 
         template_params["plugin_settings"] = settings
-        # Normalize selected icon packs (defaults)
-        weather_pack = (settings.get("weatherIconPack") or "current").strip()
-        moon_pack = (settings.get("moonIconPack") or "current").strip()
-        if weather_pack not in ICON_PACKS:
-            weather_pack = "current"
-        if moon_pack not in ICON_PACKS:
-            moon_pack = "current"
-        template_params["_icon_packs"] = {"weather": weather_pack, "moon": moon_pack}
-        # Persist for downstream parse methods
-        self._state = {"last_settings": settings}
-        # Allow selectable layout style to pull in extra CSS file(s)
-        try:
-            layout_style = (settings.get("layoutStyle") or "classic").strip().lower()
-        except Exception:
-            layout_style = "classic"
-        if layout_style == "ny_color":
-            template_params.setdefault("extra_css_files", []).append("weather_ny.css")
-
-        # Add last refresh time (allow dev override for simulator)
-        override = device_config.get_config("dev_time")
-        if override:
-            try:
-                now = datetime.fromisoformat(str(override)).astimezone(tz)
-            except Exception:
-                now = datetime.now(tz)
-        else:
-            now = datetime.now(tz)
+
+        # Add last refresh time
+        now = datetime.now(tz)
         if time_format == "24h":
             last_refresh_time = now.strftime("%Y-%m-%d %H:%M")
         else:
             last_refresh_time = now.strftime("%Y-%m-%d %I:%M %p")
         template_params["last_refresh_time"] = last_refresh_time
 
-        # Select template and css based on layout style
-        template_name = "weather.html"
-        css_name = "weather.css"
-        if layout_style == "ny_color":
-            template_name = "weather_ny.html"
-            css_name = "weather_ny.css"
-            # Propagate variant C if present
-            # Pass-through variant toggles
-            try:
-                for flag in ("variant_C5",):
-                    if settings.get(flag) == "true":
-                        template_params.setdefault("plugin_settings", {})[flag] = "true"
-            except Exception:
-                pass
-
-        image = self.render_image(dimensions, template_name, css_name, template_params)
-        record_step("render")
+        image = self.render_image(dimensions, "weather.html", "weather.css", template_params)
 
         if not image:
             raise RuntimeError("Failed to take screenshot, please check logs.")
@@ -321,61 +136,6 @@
 
     def parse_weather_data(self, weather_data, aqi_data, tz, units, time_format, lat):
         current = weather_data.get("current")
-<<<<<<< HEAD
-        if current is None:
-            raise KeyError("current")
-        dt = datetime.fromtimestamp(current.get("dt"), tz=UTC).astimezone(tz)
-        # Pick day/night icon. If API explicitly gives a night icon ("*n"), honor it.
-        ow_icon = current.get("weather")[0].get("icon")
-        sunrise_epoch = current.get("sunrise") or (
-            (weather_data.get("daily") or [{}])[0].get("sunrise")
-        )
-        sunset_epoch = current.get("sunset") or (
-            (weather_data.get("daily") or [{}])[0].get("sunset")
-        )
-        try:
-            # Intended night/day state
-            intended_night = False
-            if isinstance(ow_icon, str) and ow_icon.endswith("n"):
-                intended_night = True
-            elif sunrise_epoch and sunset_epoch:
-                now_ts = int(dt.timestamp())
-                intended_night = not (
-                    now_ts >= int(sunrise_epoch) and now_ts <= int(sunset_epoch)
-                )
-
-            candidate = ow_icon or "01d"
-            candidate = (
-                candidate.replace("d", "n")
-                if intended_night
-                else candidate.replace("n", "d")
-            )
-            # Fallback to day variant if night asset not available
-            icon_path = self.get_plugin_dir(f"icons/{candidate}.png")
-            if not os.path.exists(icon_path):
-                candidate = candidate.replace("n", "d")
-            current_icon = candidate
-            # Persist intended night flag for template overlays, even if asset fallback occurred
-            intended_is_night = intended_night
-        except Exception:
-            current_icon = ow_icon.replace("n", "d")
-            intended_is_night = False
-        # Resolve icon according to selected pack
-        state_obj = getattr(self, "_state", None)
-        if isinstance(state_obj, dict):
-            settings = state_obj.get("last_settings", {})
-        else:
-            settings = {}
-        weather_pack_val = (
-            (settings.get("weatherIconPack") or "current")
-            if isinstance(settings, dict)
-            else "current"
-        )
-        weather_pack = str(weather_pack_val).strip()
-        if weather_pack not in ICON_PACKS:
-            weather_pack = "current"
-        icon_abs_path = self._resolve_cond_icon_path(current_icon, weather_pack)
-=======
         dt = datetime.fromtimestamp(current.get('dt'), tz=timezone.utc).astimezone(tz)
         current_icon = current.get("weather")[0].get("icon")
         icon_codes_to_preserve = ["01", "02", "10"]
@@ -385,66 +145,15 @@
         if icon_code not in icon_codes_to_preserve:
             if current_icon.endswith('n'):
                 current_icon = current_icon.replace("n", "d")
->>>>>>> 8d08acdd
         data = {
             "current_date": dt.strftime("%A, %B %d"),
-            "current_day_icon": (
-                self.to_file_url(icon_abs_path)
-                if icon_abs_path
-                else self.to_file_url(
-                    self.get_plugin_dir(f"icons/{current_icon}.png")
-                )
-            ),
+            "current_day_icon": self.get_plugin_dir(f'icons/{current_icon}.png'),
             "current_temperature": str(round(current.get("temp"))),
             "feels_like": str(round(current.get("feels_like"))),
             "temperature_unit": UNITS[units]["temperature"],
             "units": units,
-            "time_format": time_format,
+            "time_format": time_format
         }
-<<<<<<< HEAD
-        # Extract up to two unique alert event titles if provided by OWM One Call
-        try:
-            alerts_src = weather_data.get("alerts", []) or []
-            alert_events: list[str] = []
-            for a in alerts_src:
-                event = str(a.get("event", "")).strip()
-                if event and event not in alert_events:
-                    alert_events.append(event)
-                if len(alert_events) >= 2:
-                    break
-            if alert_events:
-                data["alerts"] = alert_events
-        except Exception:
-            pass
-        data["forecast"] = self.parse_forecast(weather_data.get("daily"), tz)
-        # Night overlay support: expose intended night flag and a moon icon for current day
-        try:
-            data["is_night"] = bool(intended_is_night)
-            if data["is_night"] and data.get("forecast"):
-                data["current_moon_phase_icon"] = data["forecast"][0]["moon_phase_icon"]
-                # Use moon icon as the primary current icon at night to avoid sun glyph
-                data["current_day_icon"] = data["current_moon_phase_icon"]
-        except Exception:
-            pass
-        data["data_points"] = self.parse_data_points(
-            weather_data, aqi_data, tz, units, time_format
-        )
-
-        data["hourly_forecast"] = self.parse_hourly(
-            weather_data.get("hourly"), tz, time_format, units
-        )
-        return data
-
-    def parse_open_meteo_data(self, weather_data, aqi_data, tz, units, time_format):
-        current = weather_data.get("current_weather")
-        if current is None:
-            raise KeyError("current_weather")
-        dt = (
-            datetime.fromisoformat(current.get("time")).astimezone(tz)
-            if current.get("time")
-            else datetime.now(tz)
-        )
-=======
         data['forecast'] = self.parse_forecast(weather_data.get('daily'), tz, current_suffix, lat)
         data['data_points'] = self.parse_data_points(weather_data, aqi_data, tz, units, time_format)
 
@@ -454,85 +163,28 @@
     def parse_open_meteo_data(self, weather_data, aqi_data, tz, units, time_format, lat):
         current = weather_data.get("current_weather", {})
         dt = datetime.fromisoformat(current.get('time')).astimezone(tz) if current.get('time') else datetime.now(tz)
->>>>>>> 8d08acdd
         weather_code = current.get("weathercode", 0)
         is_day = current.get("is_day", 1)
         current_icon = self.map_weather_code_to_icon(weather_code, is_day)
 
         data = {
             "current_date": dt.strftime("%A, %B %d"),
-            "current_day_icon": self.to_file_url(
-                self.get_plugin_dir(f"icons/{current_icon}.png")
-            ),
+            "current_day_icon": self.get_plugin_dir(f'icons/{current_icon}.png'),
             "current_temperature": str(round(current.get("temperature", 0))),
-            "feels_like": str(
-                round(
-                    current.get("apparent_temperature", current.get("temperature", 0))
-                )
-            ),
+            "feels_like": str(round(current.get("apparent_temperature", current.get("temperature", 0)))),
             "temperature_unit": UNITS[units]["temperature"],
             "units": units,
-            "time_format": time_format,
+            "time_format": time_format
         }
-<<<<<<< HEAD
-        # Open-Meteo endpoint currently does not include alert events; keep optional key empty
-        try:
-            data["alerts"] = []
-        except Exception:
-            pass
-
-        data["forecast"] = self.parse_open_meteo_forecast(
-            weather_data.get("daily", {}), tz
-        )
-        data["data_points"] = self.parse_open_meteo_data_points(
-            weather_data, aqi_data, tz, units, time_format
-        )
-
-        data["hourly_forecast"] = self.parse_open_meteo_hourly(
-            weather_data.get("hourly", {}), tz, time_format
-        )
-=======
 
         data['forecast'] = self.parse_open_meteo_forecast(weather_data.get('daily', {}), tz, is_day, lat)
         data['data_points'] = self.parse_open_meteo_data_points(weather_data, aqi_data, tz, units, time_format)
         
         data['hourly_forecast'] = self.parse_open_meteo_hourly(weather_data.get('hourly', {}), tz, time_format)
->>>>>>> 8d08acdd
         return data
 
     def map_weather_code_to_icon(self, weather_code, is_day):
 
-<<<<<<< HEAD
-        icon = "01d"  # Default to clear day icon
-
-        if weather_code in [0]:  # Clear sky
-            icon = "01d"
-        elif weather_code in [1]:  # Mainly clear
-            icon = "02d"
-        elif weather_code in [2]:  # Partly cloudy
-            icon = "03d"
-        elif weather_code in [3]:  # Overcast
-            icon = "04d"
-        elif weather_code in [45, 48]:  # Fog and depositing rime fog
-            icon = "50d"
-        elif weather_code in [51, 53, 55]:  # Drizzle
-            icon = "09d"
-        elif weather_code in [56, 57]:  # Freezing Drizzle
-            icon = "09d"
-        elif weather_code in [61, 63, 65]:  # Rain: Slight, moderate, heavy
-            icon = "10d"
-        elif weather_code in [66, 67]:  # Freezing Rain
-            icon = "10d"
-        elif weather_code in [71, 73, 75]:  # Snow fall: Slight, moderate, heavy
-            icon = "13d"
-        elif weather_code in [77]:  # Snow grains
-            icon = "13d"
-        elif weather_code in [80, 81, 82]:  # Rain showers: Slight, moderate, violent
-            icon = "09d"
-        elif weather_code in [85, 86]:  # Snow showers slight and heavy
-            icon = "13d"
-        elif weather_code in [95]:  # Thunderstorm
-=======
         icon = "01d" # Default to clear day icon
         
         if weather_code in [0]:   # Clear sky
@@ -566,13 +218,10 @@
         elif weather_code in [77]:     # Snow grain
             icon = "77d"
         elif weather_code in [95]: # Thunderstorm
->>>>>>> 8d08acdd
             icon = "11d"
-        elif weather_code in [96, 99]:  # Thunderstorm with slight and heavy hail
+        elif weather_code in [96, 99]: # Thunderstorm with slight and heavy hail
             icon = "11d"
 
-<<<<<<< HEAD
-=======
         if is_day == 0:
             if icon == "01d":
                 icon = "01n"      # Clear sky night
@@ -583,7 +232,6 @@
             elif icon == "10d":
                 icon = "10n"      # Rain night
 
->>>>>>> 8d08acdd
         return icon
 
     def get_moon_phase_icon_path(self, phase_name: str, lat: float) -> str:
@@ -631,36 +279,11 @@
             else:
                 return "waningcrescent"
 
-        # Determine selected packs
-        settings = getattr(self, "_state", {}).get("last_settings", {})
-        weather_pack = (settings.get("weatherIconPack") or "current").strip()
-        if weather_pack not in ICON_PACKS:
-            weather_pack = "current"
-        moon_pack = (settings.get("moonIconPack") or "current").strip()
-        if moon_pack not in ICON_PACKS:
-            moon_pack = "current"
-
         forecast = []
         icon_codes_to_apply_current_suffix = ["01", "02", "10"]
         for day in daily_forecast:
             # --- weather icon ---
             weather_icon = day["weather"][0]["icon"]  # e.g. "10d", "01n"
-<<<<<<< HEAD
-            # always show day‑style icon
-            weather_icon = weather_icon.replace("n", "d")
-            cond_abs = self._resolve_cond_icon_path(weather_icon, weather_pack)
-            if not cond_abs:
-                cond_abs = self.get_plugin_dir(f"icons/{weather_icon}.png")
-            weather_icon_path = self.to_file_url(cond_abs)
-
-            # --- moon phase & icon ---
-            moon_phase = float(day["moon_phase"])  # [0.0–1.0]
-            phase_name = choose_phase_name(moon_phase)
-            moon_abs = self._resolve_moon_icon_path(phase_name, moon_pack)
-            if not moon_abs:
-                moon_abs = self.get_plugin_dir(f"icons/{phase_name}.png")
-            moon_icon_path = self.to_file_url(moon_abs)
-=======
             icon_code = weather_icon[:2]
             if icon_code in icon_codes_to_apply_current_suffix:
                 weather_icon_base = weather_icon[:-1]
@@ -674,13 +297,12 @@
             moon_phase = float(day["moon_phase"])  # [0.0–1.0]
             phase_name_north_hemi = choose_phase_name(moon_phase)
             moon_icon_path = self.get_moon_phase_icon_path(phase_name_north_hemi, lat)
->>>>>>> 8d08acdd
             # --- true illumination percent, no decimals ---
             illum_fraction = (1 - math.cos(2 * math.pi * moon_phase)) / 2
             moon_pct = f"{illum_fraction * 100:.0f}"
 
             # --- date & temps ---
-            dt = datetime.fromtimestamp(day["dt"], tz=UTC).astimezone(tz)
+            dt = datetime.fromtimestamp(day["dt"], tz=timezone.utc).astimezone(tz)
             day_label = dt.strftime("%a")
 
             forecast.append(
@@ -695,89 +317,23 @@
             )
 
         return forecast
-<<<<<<< HEAD
-
-    def _compute_moon_phase(self, dt: datetime) -> tuple[str, float]:
-        """Return (phase_name, illumination_pct) for a given datetime.
-
-        The calculation uses a simple approximation based on the synodic cycle
-        and does not require any external API requests.  On failure, a
-        ``("newmoon", 0.0)`` tuple is returned.
-=======
         
     def parse_open_meteo_forecast(self, daily_data, tz, is_day, lat):
         """
         Parse the daily forecast from Open-Meteo API and calculate moon phase and illumination using the local 'astral' library.
->>>>>>> 8d08acdd
         """
-
-        try:
-            synodic_days = 29.53058867
-            # Reference new moon epoch (UTC): 2000-01-06
-            ref = datetime(2000, 1, 6, tzinfo=UTC)
-            days_since_ref = (dt - ref).total_seconds() / 86400.0
-            phase = (days_since_ref % synodic_days) / synodic_days  # 0..1
-            illum_pct = (1 - math.cos(2 * math.pi * phase)) / 2 * 100
-            if phase < 0.03 or phase > 0.97:
-                phase_name = "newmoon"
-            elif 0.22 <= phase <= 0.28:
-                phase_name = "firstquarter"
-            elif 0.47 <= phase <= 0.53:
-                phase_name = "fullmoon"
-            elif 0.72 <= phase <= 0.78:
-                phase_name = "lastquarter"
-            elif phase < 0.25:
-                phase_name = "waxingcrescent"
-            elif phase < 0.5:
-                phase_name = "waxinggibbous"
-            elif phase < 0.75:
-                phase_name = "waninggibbous"
-            else:
-                phase_name = "waningcrescent"
-            return phase_name, float(illum_pct)
-        except Exception:
-            return "newmoon", 0.0
-
-    def parse_open_meteo_forecast(self, daily_data, tz):
-        """Parse daily forecast from Open-Meteo and compute moon phases locally."""
-        times = daily_data.get("time", [])
-        weather_codes = daily_data.get("weathercode", [])
-        temp_max = daily_data.get("temperature_2m_max", [])
-        temp_min = daily_data.get("temperature_2m_min", [])
-
-        # Precompute datetime objects and moon phases for each day to avoid
-        # repeated work inside the main loop.
-        datetimes: list[datetime] = []
-        moon_info: list[tuple[str, float]] = []
-        for t in times:
-            try:
-                dt = datetime.fromisoformat(t).replace(tzinfo=UTC).astimezone(tz)
-            except Exception:
-                dt = datetime.now(tz)
-            datetimes.append(dt)
-            try:
-                moon_info.append(self._compute_moon_phase(dt))
-            except Exception:
-                moon_info.append(("newmoon", 0.0))
+        times = daily_data.get('time', [])
+        weather_codes = daily_data.get('weathercode', [])
+        temp_max = daily_data.get('temperature_2m_max', [])
+        temp_min = daily_data.get('temperature_2m_min', [])
 
         forecast = []
-        for i, dt in enumerate(datetimes):
+
+        for i in range(0, len(times)): 
+            dt = datetime.fromisoformat(times[i]).replace(tzinfo=timezone.utc).astimezone(tz)
             day_label = dt.strftime("%a")
 
             code = weather_codes[i] if i < len(weather_codes) else 0
-<<<<<<< HEAD
-            weather_icon = self.map_weather_code_to_icon(code, 12)
-            weather_icon_path = self.to_file_url(
-                self.get_plugin_dir(f"icons/{weather_icon}.png")
-            )
-
-            phase_name, illum_pct = (
-                moon_info[i] if i < len(moon_info) else ("newmoon", 0.0)
-            )
-            moon_icon_path = self.to_file_url(
-                self.get_plugin_dir(f"icons/{phase_name}.png")
-            )
-=======
             weather_icon = self.map_weather_code_to_icon(code, is_day)
             weather_icon_path = self.get_plugin_dir(f"icons/{weather_icon}.png")
 
@@ -795,62 +351,54 @@
                 illum_pct = 0
                 phase_name = "newmoon"
             moon_icon_path = self.get_moon_phase_icon_path(phase_name_north_hemi, lat)
->>>>>>> 8d08acdd
-
-            forecast.append(
-                {
-                    "day": day_label,
-                    "high": int(temp_max[i]) if i < len(temp_max) else 0,
-                    "low": int(temp_min[i]) if i < len(temp_min) else 0,
-                    "icon": weather_icon_path,
-                    "moon_phase_pct": f"{illum_pct:.0f}",
-                    "moon_phase_icon": moon_icon_path,
-                }
-            )
+
+            forecast.append({
+                "day": day_label,
+                "high": int(temp_max[i]) if i < len(temp_max) else 0,
+                "low": int(temp_min[i]) if i < len(temp_min) else 0,
+                "icon": weather_icon_path,
+                "moon_phase_pct": f"{illum_pct:.0f}",
+                "moon_phase_icon": moon_icon_path
+            })
 
         return forecast
 
     def parse_hourly(self, hourly_forecast, tz, time_format, units):
         hourly = []
         for hour in hourly_forecast[:24]:
-            dt = datetime.fromtimestamp(hour.get("dt"), tz=UTC).astimezone(tz)
+            dt = datetime.fromtimestamp(hour.get('dt'), tz=timezone.utc).astimezone(tz)
             rain_mm = hour.get("rain", {}).get("1h", 0.0)
             if units == "imperial":
                 rain = rain_mm / 25.4
             else:
-                rain = rain_mm
+                rain = rain_mm 
             hour_forecast = {
                 "time": self.format_time(dt, time_format, hour_only=True),
                 "temperature": int(hour.get("temp")),
                 "precipitation": hour.get("pop"),
-                "rain": round(rain, 2),
+                "rain": round(rain, 2)
             }
             hourly.append(hour_forecast)
         return hourly
 
     def parse_open_meteo_hourly(self, hourly_data, tz, time_format):
         hourly = []
-        times = hourly_data.get("time", [])
-        temperatures = hourly_data.get("temperature_2m", [])
-        precipitation_probabilities = hourly_data.get("precipitation_probability", [])
-        rain = hourly_data.get("precipitation", [])
+        times = hourly_data.get('time', [])
+        temperatures = hourly_data.get('temperature_2m', [])
+        precipitation_probabilities = hourly_data.get('precipitation_probability', [])
+        rain = hourly_data.get('precipitation', [])
         current_time_in_tz = datetime.now(tz)
         start_index = 0
         for i, time_str in enumerate(times):
             try:
                 dt_hourly = datetime.fromisoformat(time_str).astimezone(tz)
-                if (
-                    dt_hourly.date() == current_time_in_tz.date()
-                    and dt_hourly.hour >= current_time_in_tz.hour
-                ):
+                if dt_hourly.date() == current_time_in_tz.date() and dt_hourly.hour >= current_time_in_tz.hour:
                     start_index = i
                     break
                 if dt_hourly.date() > current_time_in_tz.date():
                     break
             except ValueError:
-                logger.warning(
-                    f"Could not parse time string {time_str} in hourly data."
-                )
+                logger.warning(f"Could not parse time string {time_str} in hourly data.")
                 continue
 
         sliced_times = times[start_index:]
@@ -862,190 +410,38 @@
             dt = datetime.fromisoformat(sliced_times[i]).astimezone(tz)
             hour_forecast = {
                 "time": self.format_time(dt, time_format, True),
-                "temperature": (
-                    int(sliced_temperatures[i]) if i < len(sliced_temperatures) else 0
-                ),
-                "precipitation": (
-                    (sliced_precipitation_probabilities[i] / 100)
-                    if i < len(sliced_precipitation_probabilities)
-                    else 0
-                ),
-                "rain": (sliced_rain[i]) if i < len(sliced_rain) else 0,
+                "temperature": int(sliced_temperatures[i]) if i < len(sliced_temperatures) else 0,
+                "precipitation": (sliced_precipitation_probabilities[i] / 100) if i < len(sliced_precipitation_probabilities) else 0,
+                "rain": (sliced_rain[i]) if i < len(sliced_rain) else 0
             }
             hourly.append(hour_forecast)
         return hourly
 
     def parse_data_points(self, weather, air_quality, tz, units, time_format):
         data_points = []
-        sunrise_epoch = weather.get("current", {}).get("sunrise")
-        # Fallback: derive sunrise/sunset from 'daily' if missing in 'current'
-        if not sunrise_epoch:
-            try:
-                first_daily = (weather.get("daily") or [{}])[0]
-                sunrise_epoch = first_daily.get("sunrise")
-            except Exception:
-                sunrise_epoch = None
+        sunrise_epoch = weather.get('current', {}).get("sunrise")
 
         if sunrise_epoch:
-            sunrise_dt = datetime.fromtimestamp(sunrise_epoch, tz=UTC).astimezone(tz)
-            data_points.append(
-                {
-                    "label": "Sunrise",
-                    "measurement": self.format_time(
-                        sunrise_dt, time_format, include_am_pm=False
-                    ),
-                    "unit": "" if time_format == "24h" else sunrise_dt.strftime("%p"),
-                    "icon": self.to_file_url(
-                        self.get_plugin_dir("icons/sunrise.png")
-                    ),
-                }
-            )
+            sunrise_dt = datetime.fromtimestamp(sunrise_epoch, tz=timezone.utc).astimezone(tz)
+            data_points.append({
+                "label": "Sunrise",
+                "measurement": self.format_time(sunrise_dt, time_format, include_am_pm=False),
+                "unit": "" if time_format == "24h" else sunrise_dt.strftime('%p'),
+                "icon": self.get_plugin_dir('icons/sunrise.png')
+            })
         else:
-            logging.error(
-                "Sunrise not found in OpenWeatherMap response, this is expected for polar areas in midnight sun and polar night periods."
-            )
-
-        sunset_epoch = weather.get("current", {}).get("sunset")
-        if not sunset_epoch:
-            try:
-                first_daily = (weather.get("daily") or [{}])[0]
-                sunset_epoch = first_daily.get("sunset")
-            except Exception:
-                sunset_epoch = None
+            logging.error(f"Sunrise not found in OpenWeatherMap response, this is expected for polar areas in midnight sun and polar night periods.")
+
+        sunset_epoch = weather.get('current', {}).get("sunset")
         if sunset_epoch:
-            sunset_dt = datetime.fromtimestamp(sunset_epoch, tz=UTC).astimezone(tz)
-            data_points.append(
-                {
-                    "label": "Sunset",
-                    "measurement": self.format_time(
-                        sunset_dt, time_format, include_am_pm=False
-                    ),
-                    "unit": "" if time_format == "24h" else sunset_dt.strftime("%p"),
-                "icon": self.to_file_url(
-                    self.get_plugin_dir("icons/sunset.png")
-                ),
-                }
-            )
+            sunset_dt = datetime.fromtimestamp(sunset_epoch, tz=timezone.utc).astimezone(tz)
+            data_points.append({
+                "label": "Sunset",
+                "measurement": self.format_time(sunset_dt, time_format, include_am_pm=False),
+                "unit": "" if time_format == "24h" else sunset_dt.strftime('%p'),
+                "icon": self.get_plugin_dir('icons/sunset.png')
+            })
         else:
-<<<<<<< HEAD
-            logging.error(
-                "Sunset not found in OpenWeatherMap response, this is expected for polar areas in midnight sun and polar night periods."
-            )
-
-        data_points.append(
-            {
-                "label": "Wind",
-                "measurement": weather.get("current", {}).get("wind_speed"),
-                "unit": UNITS[units]["speed"],
-                "icon": self.to_file_url(self.get_plugin_dir("icons/wind.png")),
-            }
-        )
-
-        data_points.append(
-            {
-                "label": "Humidity",
-                "measurement": weather.get("current", {}).get("humidity"),
-                "unit": "%",
-                "icon": self.to_file_url(
-                    self.get_plugin_dir("icons/humidity.png")
-                ),
-            }
-        )
-
-        data_points.append(
-            {
-                "label": "Pressure",
-                "measurement": weather.get("current", {}).get("pressure"),
-                "unit": "hPa",
-                "icon": self.to_file_url(
-                    self.get_plugin_dir("icons/pressure.png")
-                ),
-            }
-        )
-
-        data_points.append(
-            {
-                "label": "UV Index",
-                "measurement": weather.get("current", {}).get("uvi"),
-                "unit": "",
-                "icon": self.to_file_url(self.get_plugin_dir("icons/uvi.png")),
-            }
-        )
-
-        # Cloud cover (%), if available
-        try:
-            clouds = weather.get("current", {}).get("clouds")
-            if clouds is not None:
-                data_points.append(
-                    {
-                        "label": "Cloud Cover",
-                        "measurement": clouds,
-                        "unit": "%",
-                        "icon": self.to_file_url(
-                            self.get_plugin_dir("icons/03d.png")
-                        ),
-                    }
-                )
-        except Exception:
-            pass
-
-        # Wind gusts, if provided
-        try:
-            gust = weather.get("current", {}).get("wind_gust")
-            if gust is not None:
-                data_points.append(
-                    {
-                        "label": "Wind Gusts",
-                        "measurement": gust,
-                        "unit": UNITS[units]["speed"],
-                        "icon": self.to_file_url(
-                            self.get_plugin_dir("icons/wind.png")
-                        ),
-                    }
-                )
-        except Exception:
-            pass
-
-        visibility_raw = weather.get("current", {}).get("visibility")
-        try:
-            visibility = (
-                visibility_raw / 1000
-                if isinstance(visibility_raw, int | float)
-                else visibility_raw
-            )
-        except Exception:
-            visibility = visibility_raw
-        visibility_str = (
-            f">{visibility}"
-            if isinstance(visibility, int | float) and visibility >= 10
-            else visibility
-        )
-        data_points.append(
-            {
-                "label": "Visibility",
-                "measurement": visibility_str,
-                "unit": "km",
-                "icon": self.to_file_url(
-                    self.get_plugin_dir("icons/visibility.png")
-                ),
-            }
-        )
-
-        try:
-            aqi = air_quality.get("list", [])[0].get("main", {}).get("aqi")
-            aqi_label = ["Good", "Fair", "Moderate", "Poor", "Very Poor"][int(aqi) - 1]
-        except Exception:
-            aqi = "N/A"
-            aqi_label = "N/A"
-        data_points.append(
-            {
-                "label": "Air Quality",
-                "measurement": aqi,
-                "unit": aqi_label,
-                "icon": self.to_file_url(self.get_plugin_dir("icons/aqi.png")),
-            }
-        )
-=======
             logging.error(f"Sunset not found in OpenWeatherMap response, this is expected for polar areas in midnight sun and polar night periods.")
 
         wind_deg = weather.get('current', {}).get("wind_deg", 0)
@@ -1095,249 +491,153 @@
             "unit": ["Good", "Fair", "Moderate", "Poor", "Very Poor"][int(aqi)-1],
             "icon": self.get_plugin_dir('icons/aqi.png')
         })
->>>>>>> 8d08acdd
 
         return data_points
 
-    def parse_open_meteo_data_points(
-        self, weather_data, aqi_data, tz, units, time_format
-    ):
+    def parse_open_meteo_data_points(self, weather_data, aqi_data, tz, units, time_format):
         """Parses current data points from Open-Meteo API response."""
         data_points = []
-        daily_data = weather_data.get("daily", {})
-        current_data = weather_data.get("current_weather", {})
-        hourly_data = weather_data.get("hourly", {})
+        daily_data = weather_data.get('daily', {})
+        current_data = weather_data.get('current_weather', {})
+        hourly_data = weather_data.get('hourly', {})
 
         current_time = datetime.now(tz)
 
         # Sunrise
-        sunrise_times = daily_data.get("sunrise", [])
+        sunrise_times = daily_data.get('sunrise', [])
         if sunrise_times:
             sunrise_dt = datetime.fromisoformat(sunrise_times[0]).astimezone(tz)
-            data_points.append(
-                {
-                    "label": "Sunrise",
-                    "measurement": self.format_time(
-                        sunrise_dt, time_format, include_am_pm=False
-                    ),
-                    "unit": "" if time_format == "24h" else sunrise_dt.strftime("%p"),
-                    "icon": self.to_file_url(
-                        self.get_plugin_dir("icons/sunrise.png")
-                    ),
-                }
-            )
+            data_points.append({
+                "label": "Sunrise",
+                "measurement": self.format_time(sunrise_dt, time_format, include_am_pm=False),
+                "unit": "" if time_format == "24h" else sunrise_dt.strftime('%p'),
+                "icon": self.get_plugin_dir('icons/sunrise.png')
+            })
         else:
-            logging.error(
-                "Sunrise not found in Open-Meteo response, this is expected for polar areas in midnight sun and polar night periods."
-            )
+            logging.error(f"Sunrise not found in Open-Meteo response, this is expected for polar areas in midnight sun and polar night periods.")
 
         # Sunset
-        sunset_times = daily_data.get("sunset", [])
+        sunset_times = daily_data.get('sunset', [])
         if sunset_times:
             sunset_dt = datetime.fromisoformat(sunset_times[0]).astimezone(tz)
-            data_points.append(
-                {
-                    "label": "Sunset",
-                    "measurement": self.format_time(
-                        sunset_dt, time_format, include_am_pm=False
-                    ),
-                    "unit": "" if time_format == "24h" else sunset_dt.strftime("%p"),
-                    "icon": self.to_file_url(
-                        self.get_plugin_dir("icons/sunset.png")
-                    ),
-                }
-            )
+            data_points.append({
+                "label": "Sunset",
+                "measurement": self.format_time(sunset_dt, time_format, include_am_pm=False),
+                "unit": "" if time_format == "24h" else sunset_dt.strftime('%p'),
+                "icon": self.get_plugin_dir('icons/sunset.png')
+            })
         else:
-            logging.error(
-                "Sunset not found in Open-Meteo response, this is expected for polar areas in midnight sun and polar night periods."
-            )
+            logging.error(f"Sunset not found in Open-Meteo response, this is expected for polar areas in midnight sun and polar night periods.")
 
         # Wind
         wind_speed = current_data.get("windspeed", 0)
         wind_deg = current_data.get("winddirection", 0)
         wind_arrow = self.get_wind_arrow(wind_deg)
         wind_unit = UNITS[units]["speed"]
-<<<<<<< HEAD
-        data_points.append(
-            {
-                "label": "Wind",
-                "measurement": wind_speed,
-                "unit": wind_unit,
-                "icon": self.to_file_url(self.get_plugin_dir("icons/wind.png")),
-            }
-        )
-=======
         data_points.append({
             "label": "Wind", "measurement": wind_speed, "unit": wind_unit,
             "icon": self.get_plugin_dir('icons/wind.png'), "arrow": wind_arrow
         })
->>>>>>> 8d08acdd
 
         # Humidity
         current_humidity = "N/A"
-        humidity_hourly_times = hourly_data.get("time", [])
-        humidity_values = hourly_data.get("relative_humidity_2m", [])
+        humidity_hourly_times = hourly_data.get('time', [])
+        humidity_values = hourly_data.get('relative_humidity_2m', [])
         for i, time_str in enumerate(humidity_hourly_times):
             try:
-                if (
-                    datetime.fromisoformat(time_str).astimezone(tz).hour
-                    == current_time.hour
-                ):
-                    current_humidity = str(int(humidity_values[i]))
+                if datetime.fromisoformat(time_str).astimezone(tz).hour == current_time.hour:
+                    current_humidity = int(humidity_values[i])
                     break
             except ValueError:
                 logger.warning(f"Could not parse time string {time_str} for humidity.")
                 continue
-        data_points.append(
-            {
-                "label": "Humidity",
-                "measurement": current_humidity,
-                "unit": "%",
-                "icon": self.to_file_url(
-                    self.get_plugin_dir("icons/humidity.png")
-                ),
-            }
-        )
+        data_points.append({
+            "label": "Humidity", "measurement": current_humidity, "unit": '%',
+            "icon": self.get_plugin_dir('icons/humidity.png')
+        })
 
         # Pressure
         current_pressure = "N/A"
-        pressure_hourly_times = hourly_data.get("time", [])
-        pressure_values = hourly_data.get("surface_pressure", [])
+        pressure_hourly_times = hourly_data.get('time', [])
+        pressure_values = hourly_data.get('surface_pressure', [])
         for i, time_str in enumerate(pressure_hourly_times):
             try:
-                if (
-                    datetime.fromisoformat(time_str).astimezone(tz).hour
-                    == current_time.hour
-                ):
-                    current_pressure = str(int(pressure_values[i]))
+                if datetime.fromisoformat(time_str).astimezone(tz).hour == current_time.hour:
+                    current_pressure = int(pressure_values[i])
                     break
             except ValueError:
                 logger.warning(f"Could not parse time string {time_str} for pressure.")
                 continue
-        data_points.append(
-            {
-                "label": "Pressure",
-                "measurement": current_pressure,
-                "unit": "hPa",
-                "icon": self.to_file_url(
-                    self.get_plugin_dir("icons/pressure.png")
-                ),
-            }
-        )
+        data_points.append({
+            "label": "Pressure", "measurement": current_pressure, "unit": 'hPa',
+            "icon": self.get_plugin_dir('icons/pressure.png')
+        })
 
         # UV Index
-        uv_index_hourly_times = aqi_data.get("hourly", {}).get("time", [])
-        uv_index_values = aqi_data.get("hourly", {}).get("uv_index", [])
+        uv_index_hourly_times = aqi_data.get('hourly', {}).get('time', [])
+        uv_index_values = aqi_data.get('hourly', {}).get('uv_index', [])
         current_uv_index = "N/A"
         for i, time_str in enumerate(uv_index_hourly_times):
             try:
-                if (
-                    datetime.fromisoformat(time_str).astimezone(tz).hour
-                    == current_time.hour
-                ):
+                if datetime.fromisoformat(time_str).astimezone(tz).hour == current_time.hour:
                     current_uv_index = uv_index_values[i]
                     break
             except ValueError:
                 logger.warning(f"Could not parse time string {time_str} for UV Index.")
                 continue
-        data_points.append(
-            {
-                "label": "UV Index",
-                "measurement": current_uv_index,
-                "unit": "",
-                "icon": self.to_file_url(self.get_plugin_dir("icons/uvi.png")),
-            }
-        )
+        data_points.append({
+            "label": "UV Index", "measurement": current_uv_index, "unit": '',
+            "icon": self.get_plugin_dir('icons/uvi.png')
+        })
 
         # Visibility
-        # Visibility: keep numeric value separately to avoid mixing types
-        current_visibility_str = "N/A"
-        current_visibility_val: float | None = None
-        unit_label = "ft" if units == "imperial" else "km"
-        visibility_hourly_times = hourly_data.get("time", [])
-        visibility_values = hourly_data.get("visibility", [])
+        current_visibility = "N/A"
+        visibility_hourly_times = hourly_data.get('time', [])
+        visibility_values = hourly_data.get('visibility', [])
         for i, time_str in enumerate(visibility_hourly_times):
             try:
-                if (
-                    datetime.fromisoformat(time_str).astimezone(tz).hour
-                    == current_time.hour
-                ):
+                if datetime.fromisoformat(time_str).astimezone(tz).hour == current_time.hour:
                     visibility = visibility_values[i]
-                    if isinstance(visibility, int | float):
-                        if units == "imperial":
-                            current_visibility_val = int(round(visibility, 0))
-                            current_visibility_str = str(current_visibility_val)
-                        else:
-                            current_visibility_val = round(visibility / 1000, 1)
-                            current_visibility_str = str(current_visibility_val)
+                    if units == "imperial":
+                        current_visibility = int(round(visibility, 0))
+                        unit_label = "ft"
                     else:
-                        current_visibility_str = str(visibility)
+                        current_visibility = round(visibility / 1000, 1)
+                        unit_label = "km"
                     break
             except ValueError:
-                logger.warning(
-                    f"Could not parse time string {time_str} for visibility."
-                )
+                logger.warning(f"Could not parse time string {time_str} for visibility.")
                 continue
 
-        # If we have a numeric visibility, apply threshold logic; otherwise use the string value
-        if isinstance(current_visibility_val, int | float):
-            if (units == "imperial" and current_visibility_val >= 32808) or (
-                units != "imperial" and current_visibility_val >= 10
-            ):
-                visibility_str = f">{current_visibility_val}"
-            else:
-                visibility_str = str(current_visibility_val)
-        else:
-            visibility_str = current_visibility_str
-
-        data_points.append(
-            {
-                "label": "Visibility",
-                "measurement": visibility_str,
-                "unit": unit_label,
-                "icon": self.to_file_url(
-                    self.get_plugin_dir("icons/visibility.png")
-                ),
-            }
-        )
+        visibility_str = f">{current_visibility}" if isinstance(current_visibility, (int, float)) and (
+            (units == "imperial" and current_visibility >= 32808) or 
+            (units != "imperial" and current_visibility >= 10)
+        ) else current_visibility
+
+        data_points.append({
+            "label": "Visibility", "measurement": visibility_str, "unit": unit_label,
+            "icon": self.get_plugin_dir('icons/visibility.png')
+        })
 
         # Air Quality
-        aqi_hourly_times = aqi_data.get("hourly", {}).get("time", [])
-        aqi_values = aqi_data.get("hourly", {}).get("european_aqi", [])
-        current_aqi_val: float | None = None
+        aqi_hourly_times = aqi_data.get('hourly', {}).get('time', [])
+        aqi_values = aqi_data.get('hourly', {}).get('european_aqi', [])
+        current_aqi = "N/A"
         for i, time_str in enumerate(aqi_hourly_times):
             try:
-                if (
-                    datetime.fromisoformat(time_str).astimezone(tz).hour
-                    == current_time.hour
-                ):
-                    # aqi_values may contain numeric values
-                    try:
-                        current_aqi_val = round(float(aqi_values[i]), 1)
-                    except Exception:
-                        current_aqi_val = None
+                if datetime.fromisoformat(time_str).astimezone(tz).hour == current_time.hour:
+                    current_aqi = round(aqi_values[i], 1)
                     break
             except ValueError:
                 logger.warning(f"Could not parse time string {time_str} for AQI.")
                 continue
         scale = ""
-        if current_aqi_val is not None:
-            try:
-                idx = min(int(current_aqi_val // 20), 5)
-                scale = ["Good", "Fair", "Moderate", "Poor", "Very Poor", "Ext Poor"][
-                    idx
-                ]
-            except Exception:
-                scale = ""
-        measurement_value = current_aqi_val if current_aqi_val is not None else "N/A"
-        data_points.append(
-            {
-                "label": "Air Quality",
-                "measurement": measurement_value,
-                "unit": scale,
-                "icon": self.to_file_url(self.get_plugin_dir("icons/aqi.png")),
-            }
-        )
+        if current_aqi:
+            scale = ["Good","Fair","Moderate","Poor","Very Poor","Ext Poor"][min(current_aqi//20,5)]
+        data_points.append({
+            "label": "Air Quality", "measurement": current_aqi,
+            "unit": scale, "icon": self.get_plugin_dir('icons/aqi.png')
+        })
 
         return data_points
 
@@ -1362,36 +662,29 @@
 
     def get_weather_data(self, api_key, units, lat, long):
         url = WEATHER_URL.format(lat=lat, long=long, units=units, api_key=api_key)
-        try:
-            response = http_get(url, timeout=20)
-            if getattr(response, "status_code", 200) not in (200, 201, 204):
-                raise requests.exceptions.HTTPError(str(response.status_code))
-        except Exception as e:
-            logging.error(f"Failed to retrieve weather data: {str(e)}")
+        response = requests.get(url)
+        if not 200 <= response.status_code < 300:
+            logging.error(f"Failed to retrieve weather data: {response.content}")
             raise RuntimeError("Failed to retrieve weather data.")
 
         return response.json()
 
     def get_air_quality(self, api_key, lat, long):
         url = AIR_QUALITY_URL.format(lat=lat, long=long, api_key=api_key)
-        try:
-            response = http_get(url, timeout=20)
-            if getattr(response, "status_code", 200) not in (200, 201, 204):
-                raise requests.exceptions.HTTPError(str(response.status_code))
-        except Exception as e:
-            logging.error(f"Failed to get air quality data: {str(e)}")
+        response = requests.get(url)
+
+        if not 200 <= response.status_code < 300:
+            logging.error(f"Failed to get air quality data: {response.content}")
             raise RuntimeError("Failed to retrieve air quality data.")
 
         return response.json()
 
     def get_location(self, api_key, lat, long):
         url = GEOCODING_URL.format(lat=lat, long=long, api_key=api_key)
-        try:
-            response = http_get(url, timeout=20)
-            if getattr(response, "status_code", 200) not in (200, 201, 204):
-                raise requests.exceptions.HTTPError(str(response.status_code))
-        except Exception as e:
-            logging.error(f"Failed to get location: {str(e)}")
+        response = requests.get(url)
+
+        if not 200 <= response.status_code < 300:
+            logging.error(f"Failed to get location: {response.content}")
             raise RuntimeError("Failed to retrieve location.")
 
         location_data = response.json()[0]
@@ -1401,51 +694,41 @@
 
     def get_open_meteo_data(self, lat, long, units, forecast_days):
         unit_params = OPEN_METEO_UNIT_PARAMS[units]
-        url = (
-            OPEN_METEO_FORECAST_URL.format(
-                lat=lat, long=long, forecast_days=forecast_days
-            )
-            + f"&{unit_params}"
-        )
-        try:
-            response = http_get(url, timeout=20)
-            if getattr(response, "status_code", 200) not in (200, 201, 204):
-                raise requests.exceptions.HTTPError(str(response.status_code))
-        except Exception as e:
-            logging.error(f"Failed to retrieve Open-Meteo weather data: {str(e)}")
+        url = OPEN_METEO_FORECAST_URL.format(lat=lat, long=long, forecast_days=forecast_days) + f"&{unit_params}"
+        response = requests.get(url)
+        
+        if not 200 <= response.status_code < 300:
+            logging.error(f"Failed to retrieve Open-Meteo weather data: {response.content}")
             raise RuntimeError("Failed to retrieve Open-Meteo weather data.")
-
+        
         return response.json()
 
     def get_open_meteo_air_quality(self, lat, long):
         url = OPEN_METEO_AIR_QUALITY_URL.format(lat=lat, long=long)
-        try:
-            response = http_get(url, timeout=20)
-            if getattr(response, "status_code", 200) not in (200, 201, 204):
-                raise requests.exceptions.HTTPError(str(response.status_code))
-        except Exception as e:
-            logging.error(f"Failed to retrieve Open-Meteo air quality data: {str(e)}")
+        response = requests.get(url)
+        if not 200 <= response.status_code < 300:
+            logging.error(f"Failed to retrieve Open-Meteo air quality data: {response.content}")
             raise RuntimeError("Failed to retrieve Open-Meteo air quality data.")
-
+        
         return response.json()
-
+    
     def format_time(self, dt, time_format, hour_only=False, include_am_pm=True):
         """Format datetime based on 12h or 24h preference"""
         if time_format == "24h":
             return dt.strftime("%H:00" if hour_only else "%H:%M")
-
+        
         if include_am_pm:
             fmt = "%I %p" if hour_only else "%I:%M %p"
         else:
             fmt = "%I" if hour_only else "%I:%M"
 
         return dt.strftime(fmt).lstrip("0")
-
+    
     def parse_timezone(self, weatherdata):
         """Parse timezone from weather data"""
-        if "timezone" in weatherdata:
+        if 'timezone' in weatherdata:
             logger.info(f"Using timezone from weather data: {weatherdata['timezone']}")
-            return pytz.timezone(weatherdata["timezone"])
+            return pytz.timezone(weatherdata['timezone'])
         else:
             logger.error("Failed to retrieve Timezone from weather data")
             raise RuntimeError("Timezone not found in weather data.")