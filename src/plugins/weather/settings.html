--- conflicted
+++ resolved
@@ -1,81 +1,19 @@
-
-<!-- Setup Wizard for first-time users -->
-<div class="setup-wizard" id="weatherWizard" style="display: none;">
-    <div class="wizard-step active">
-        <h3 style="margin-bottom: 16px; color: var(--text);">Welcome to Weather Setup</h3>
-        <p style="margin-bottom: 16px; color: var(--muted);">Let's get your weather display configured in just a few simple steps.</p>
-
-        <div class="form-field">
-            <label class="form-label">What temperature unit do you prefer?</label>
-            <div class="button-group" id="wizardUnitsSelector">
-                <button type="button" data-value="imperial">Fahrenheit (°F)</button>
-                <button type="button" data-value="metric">Celsius (°C)</button>
-                <button type="button" data-value="standard">Kelvin (K)</button>
-            </div>
-            <input type="hidden" id="wizardUnits" name="wizardUnits" value="imperial" />
-        </div>
-    </div>
-
-    <div class="wizard-step">
-        <h3 style="margin-bottom: 16px; color: var(--text);">Set Your Location</h3>
-        <p style="margin-bottom: 16px; color: var(--muted);">We need your location to get accurate weather data.</p>
-
-        <div class="form-field">
-            <label class="form-label">Location coordinates:</label>
-            <div class="form-group nowrap">
-                <span>Latitude </span>
-                <input readonly type="text" id="wizardLatitude" class="form-input" />
-            </div>
-            <div class="form-group nowrap">
-                <span>Longitude </span>
-                <input readonly type="text" id="wizardLongitude" class="form-input" />
-            </div>
-            <div class="form-group" style="margin-top: 12px;">
-                <button type="button" id="wizardOpenMap" class="action-button">Choose Location on Map</button>
-                <button type="button" id="wizardUseBrowser" class="action-button is-secondary">Use My Current Location</button>
-            </div>
-        </div>
-    </div>
-
-<<<<<<< HEAD
-    <div class="wizard-step">
-        <h3 style="margin-bottom: 16px; color: var(--text);">What Would You Like to See?</h3>
-        <p style="margin-bottom: 16px; color: var(--muted);">Choose what information to include in your weather display.</p>
-
-        <div class="form-field">
-            <label class="form-label" style="display: flex; align-items: center; gap: 8px;">
-                <input type="checkbox" id="wizardForecast" checked>
-                <span>Show weather forecast</span>
-            </label>
-        </div>
-
-        <div class="form-field">
-            <label class="form-label" style="display: flex; align-items: center; gap: 8px;">
-                <input type="checkbox" id="wizardGraph" checked>
-                <span>Show weather graph</span>
-            </label>
-        </div>
-
-        <div class="form-field">
-            <label for="wizardForecastDays" class="form-label">Forecast days:</label>
-            <select id="wizardForecastDays" class="form-input">
-                <option value="3">3 days</option>
-                <option value="5" selected>5 days</option>
-                <option value="7">7 days</option>
-            </select>
-        </div>
-    </div>
-
-    <div class="wizard-step">
-        <h3 style="margin-bottom: 16px; color: var(--text);">Setup Complete!</h3>
-        <p style="margin-bottom: 16px; color: var(--muted);">Your weather display is ready. You can always adjust these settings later using the Advanced options.</p>
-
-        <div style="background: var(--panel-bg); border: 1px solid var(--panel-border); border-radius: 8px; padding: 12px; margin: 16px 0;">
-            <strong style="color: var(--text);">Summary:</strong>
-            <div id="wizardSummary" style="margin-top: 8px; color: var(--muted); font-size: 0.9rem;"></div>
-        </div>
-    </div>
-=======
+<link rel="stylesheet" href="https://unpkg.com/leaflet@1.9.4/dist/leaflet.css" integrity="sha256-p4NxAoJBhIIN+hmNHrzRCf9tD/miZyoHS5obTRR9BMY=" crossorigin="" />
+<script src="https://unpkg.com/leaflet@1.9.4/dist/leaflet.js" integrity="sha256-20nQCchB9co0qIjJZRGuk2/Z9VM+kNiyxNV1lvTlZBo=" crossorigin=""></script>
+
+<div class="form-group">
+    <label class="form-label">Location: </label>
+    <div class="form-group">
+        <span>Latitude </span>
+        <input readonly type="text" id="latitude" name="latitude" class="form-input" />
+    </div>
+    <div class="form-group">
+        <span>Longitude </span>
+        <input readonly type="text" id="longitude" name="longitude" class="form-input" />
+    </div>
+    <button type="button" id="openMap" class="action-button compact">Select Location</button>
+</div>
+
 <div class="form-group">
     <label for="weatherProvider" class="form-label">Weather Provider:</label>
     <select id="weatherProvider" name="weatherProvider" class="form-input" onchange="updateTitleOptions(this.value)">
@@ -89,201 +27,68 @@
         <option value="metric">Metric (°C)</option>
         <option value="standard">Standard (K)</option>
     </select>
->>>>>>> 8d08acdd
-</div>
-
-<!-- Basic Settings Section -->
-<div class="form-section settings-section basic-only">
-    <div class="form-section-title">
-        Essential Settings
-        <span class="tooltip" data-tooltip="Core settings needed to get weather information for your location">
-            <span class="help-icon">ⓘ</span>
-        </span>
-    </div>
-
-    <div class="form-field">
-        <label class="form-label">Location:</label>
-        <div class="form-group nowrap">
-            <span>Latitude </span>
-            <input readonly type="text" id="latitude" name="latitude" class="form-input" />
-        </div>
-        <div class="form-group nowrap">
-            <span>Longitude </span>
-            <input readonly type="text" id="longitude" name="longitude" class="form-input" />
-        </div>
-        <div class="form-group" style="margin-top: 8px;">
-            <button type="button" id="openMap" class="action-button compact">Select Location</button>
-            <button type="button" id="useBrowserLocation" class="action-button compact is-secondary" title="Use this browser's current location">Use Browser Location</button>
-        </div>
-    </div>
-
-    <div class="form-field">
-        <label for="units" class="form-label">Temperature Units:</label>
-        <select id="units" name="units" class="form-input">
-            <option value="imperial">Imperial (°F)</option>
-            <option value="metric">Metric (°C)</option>
-            <option value="standard">Standard (K)</option>
+</div>
+
+<div class="form-group" id="titleOptionWrapper">
+    <label class="form-label">Title:</label>
+
+    <div class="form-group">
+        <input type="radio" id="title-location" name="titleSelection" value="location">
+        <label for="title-location">Location</label>
+
+        <input type="radio" id="title-custom" name="titleSelection" value="custom">
+        <label for="title-custom">Custom</label>
+        <input type="text" id="customTitle" name="customTitle" class="form-input" placeholder="Type something..." />
+    </div>
+</div>
+
+<div class="form-group">
+    <label for="displayMetrics" class="form-label">Display: </label>
+
+    <div class="form-group">
+      <input type="checkbox" id="displayRefreshTime" name="displayRefreshTime" onclick="this.value=this.checked ? 'true' : 'false';">
+      <span>Refresh Time</span>
+    </div>
+
+    <div class="form-group">
+        <input type="checkbox" id="displayMetrics" name="displayMetrics" onclick="this.value=this.checked ? 'true' : 'false';">
+        <span>Metrics</span>
+    </div>
+
+    <div class="form-group">
+        <input type="checkbox" id="displayGraph" name="displayGraph" onclick="this.value=this.checked ? 'true' : 'false';">
+        <span>Weather Graph</span>
+    </div>
+
+    <div class="form-group">
+        <input type="checkbox" id="displayRain" name="displayRain" onclick="this.value=this.checked ? 'true' : 'false';">
+        <span>Rain Amount</span>
+    </div>
+
+    <div class="form-group">
+        <input type="checkbox" id="moonPhase" name="moonPhase" onclick="this.value=this.checked ? 'true' : 'false';">
+        <span>Moon Phase</span>
+    </div>
+
+    <div class="form-group">
+        <input type="checkbox" id="displayForecast" name="displayForecast" onclick="this.value=this.checked ? 'true' : 'false';">
+        <span>Forecast</span>
+        <select id="forecastDays" name="forecastDays" class="form-input">
+            <option value=3>3</option>
+            <option value=5>5</option>
+            <option value=7>7</option>
         </select>
-    </div>
-</div>
-
-<!-- Advanced Settings Section -->
-<div class="form-section settings-section advanced-only">
-    <div class="form-section-title">
-        Data Source
-        <span class="tooltip" data-tooltip="Choose weather provider and customize data source options">
-            <span class="help-icon">ⓘ</span>
-        </span>
-    </div>
-
-    <div class="form-field">
-        <label for="weatherProvider" class="form-label">Weather Provider:</label>
-        <select id="weatherProvider" name="weatherProvider" class="form-input" onchange="updateTitleOptions(this.value)">
-            <option value="OpenWeatherMap">OpenWeatherMap</option>
-            <option value="OpenMeteo">Open-Meteo</option>
+        <span>days</span>
+    </div>
+
+    <div class="form-group">
+        <label for="weatherTimeZone" class="form-label">Time Zone:</label>
+        <select id="weatherTimeZone" name="weatherTimeZone" class="form-input">
+            <option value="locationTimeZone">Use Location Time Zone</option>
+            <option value="localTimeZone">Use Local Time Zone</option>
         </select>
     </div>
-</div>
-
-<!-- Basic Display Options -->
-<div class="form-section settings-section basic-only">
-    <div class="form-section-title">
-        Display Options
-        <span class="tooltip" data-tooltip="Choose what information to show on your weather display">
-            <span class="help-icon">ⓘ</span>
-        </span>
-    </div>
-
-    <div class="form-field">
-        <label class="form-label">Show Forecast:</label>
-        <div class="toggle-container">
-            <input type="checkbox" id="displayForecast" name="displayForecast" class="toggle-checkbox" onclick="this.value=this.checked ? 'true' : 'false';">
-            <label for="displayForecast" class="toggle-label"></label>
-        </div>
-        <div id="forecastDaysGroup" class="button-group inline-addon forecast-days-group" aria-disabled="true" style="margin-left: 12px;">
-            <button type="button" data-value="3">3 days</button>
-            <button type="button" data-value="5">5 days</button>
-            <button type="button" data-value="7">7 days</button>
-        </div>
-        <input type="hidden" id="forecastDays" name="forecastDays" value="7" />
-    </div>
-
-    <div class="form-field">
-        <label class="form-label">Show Weather Graph:</label>
-        <div class="toggle-container">
-            <input type="checkbox" id="displayGraph" name="displayGraph" class="toggle-checkbox" onclick="this.value=this.checked ? 'true' : 'false';">
-            <label for="displayGraph" class="toggle-label"></label>
-        </div>
-    </div>
-</div>
-
-<!-- Advanced Customization -->
-<div class="form-section settings-section advanced-only">
-    <div class="form-section-title">
-        Title & Layout
-        <span class="tooltip" data-tooltip="Customize the display title and visual appearance">
-            <span class="help-icon">ⓘ</span>
-        </span>
-    </div>
-
-    <div class="form-field" id="titleOptionWrapper">
-        <label class="form-label">Title:</label>
-        <div class="form-group nowrap title-row">
-            <div id="titleSelector" class="button-group">
-                <button type="button" data-value="location">Location</button>
-                <button type="button" data-value="custom">Custom</button>
-            </div>
-            <input type="hidden" id="titleSelection" name="titleSelection" value="location" />
-            <input type="text" id="customTitle" name="customTitle" class="form-input custom-title-input" placeholder="Enter custom title" />
-        </div>
-    </div>
-
-    <div class="form-field">
-        <label for="layoutStyle" class="form-label">Layout Style:</label>
-        <select id="layoutStyle" name="layoutStyle" class="form-input">
-            <option value="classic">Classic</option>
-            <option value="ny_color">NY Color</option>
-        </select>
-<<<<<<< HEAD
-=======
-        <span>days</span>
->>>>>>> 8d08acdd
-    </div>
-
-    <div class="form-field">
-        <label for="weatherIconPack" class="form-label">Weather Icon Pack:</label>
-        <select id="weatherIconPack" name="weatherIconPack" class="form-input">
-            <option value="current">Current (PNG)</option>
-            <option value="A">Pack A (Makin-Things original)</option>
-            <option value="B">Pack B (Makin-Things BOM)</option>
-            <option value="C">Pack C (Bas Milius static)</option>
-        </select>
-    </div>
-
-    <div class="form-field">
-        <label for="moonIconPack" class="form-label">Moon Icon Pack:</label>
-        <select id="moonIconPack" name="moonIconPack" class="form-input">
-            <option value="current">Current (PNG)</option>
-            <option value="C">Pack C (Bas Milius static)</option>
-        </select>
-    </div>
-
-    <div class="form-field">
-        <button id="iconPreviewButton" type="button" class="action-button compact is-secondary">Preview Icon Packs (no refetch)</button>
-        <img id="iconPreviewImage" class="lightboxable" alt="Icon Pack Preview" style="max-width:100%; margin-top:8px; display:none;">
-    </div>
-</div>
-
-<!-- Advanced Display Settings -->
-<div class="form-section settings-section advanced-only">
-    <div class="form-section-title">
-        Advanced Display
-        <span class="tooltip" data-tooltip="Fine-tune what additional information and metadata to display">
-            <span class="help-icon">ⓘ</span>
-        </span>
-    </div>
-
-    <div class="options-grid aligned">
-        <div class="form-field">
-            <label class="form-label" for="displayRefreshTime">Show Refresh Time:</label>
-            <div class="toggle-container">
-                <input type="checkbox" id="displayRefreshTime" name="displayRefreshTime" class="toggle-checkbox" onclick="this.value=this.checked ? 'true' : 'false';">
-                <label for="displayRefreshTime" class="toggle-label"></label>
-            </div>
-        </div>
-
-        <div class="form-field">
-            <label class="form-label" for="displayMetrics">Show Performance Metrics:</label>
-            <div class="toggle-container">
-                <input type="checkbox" id="displayMetrics" name="displayMetrics" class="toggle-checkbox" onclick="this.value=this.checked ? 'true' : 'false';">
-                <label for="displayMetrics" class="toggle-label"></label>
-            </div>
-        </div>
-
-        <div class="form-field">
-            <label class="form-label" for="displayRain">Show Rain Amount:</label>
-            <div class="toggle-container">
-                <input type="checkbox" id="displayRain" name="displayRain" class="toggle-checkbox" onclick="this.value=this.checked ? 'true' : 'false';">
-                <label for="displayRain" class="toggle-label"></label>
-            </div>
-        </div>
-
-        <div class="form-field">
-            <label class="form-label" for="moonPhase">Show Moon Phase:</label>
-            <div class="toggle-container">
-                <input type="checkbox" id="moonPhase" name="moonPhase" class="toggle-checkbox" onclick="this.value=this.checked ? 'true' : 'false';">
-                <label for="moonPhase" class="toggle-label"></label>
-            </div>
-        </div>
-
-        <div class="form-field">
-            <label for="weatherTimeZone" class="form-label">Time Zone:</label>
-            <select id="weatherTimeZone" name="weatherTimeZone" class="form-input">
-                <option value="locationTimeZone">Use Location Time Zone</option>
-                <option value="localTimeZone">Use Local Time Zone</option>
-            </select>
-        </div>
-    </div>
+
 </div>
 
 <div id="mapModal" class="modal">
@@ -298,40 +103,23 @@
 
 <script>
 
-    // Segmented control helper
-    function initButtonGroup(groupId, hiddenId){
-        const group = document.getElementById(groupId);
-        if (!group) return { set: function(){} };
-        const hidden = document.getElementById(hiddenId);
-        const buttons = Array.from(group.querySelectorAll('button[data-value]'));
-        function set(val){
-            buttons.forEach(b => b.classList.toggle('active', String(b.dataset.value) === String(val)));
-            if (hidden) hidden.value = String(val);
-        }
-        buttons.forEach(btn => btn.addEventListener('click', () => set(btn.dataset.value)));
-        return { set };
-    }
-
     function updateTitleOptions(provider) {
+        const titleLocationRadio = document.getElementById('title-location');
+        const titleLocationLabel = document.querySelector('label[for="title-location"]');
+        const titleCustomRadio = document.getElementById('title-custom');
         const customTitleInput = document.getElementById('customTitle');
         const titleTimeZone = document.getElementById('weatherTimeZone');
         const titleTimeZoneLabel = document.querySelector('label[for="weatherTimeZone"]');
-<<<<<<< HEAD
-        const titleGroup = document.getElementById('titleSelector');
-        const locationBtn = titleGroup ? titleGroup.querySelector('button[data-value="location"]') : null;
-=======
         const apiKeyLabel = document.querySelector('.api-key-label');
->>>>>>> 8d08acdd
 
         if (provider === 'OpenMeteo') {
-            if (locationBtn) locationBtn.style.display = 'none';
-            if (window.titleGroupCtrl && window.titleGroupCtrl.set) window.titleGroupCtrl.set('custom');
-            if (customTitleInput) customTitleInput.disabled = false;
+            // Hide or disable "Location" radio option
+            titleLocationRadio.style.display = 'none';
+            titleLocationLabel.style.display = 'none';
+            titleLocationRadio.disabled = true;
             titleTimeZone.style.display = 'none';
             titleTimeZoneLabel.style.display = 'none';
             titleTimeZone.disabled = true;
-<<<<<<< HEAD
-=======
 
             // Select and enable "Custom"
             titleCustomRadio.checked = true;
@@ -340,9 +128,15 @@
 
             // Hide API Key required label for Open-Meteo
             if (apiKeyLabel) apiKeyLabel.style.display = 'none';
->>>>>>> 8d08acdd
         } else {
-            if (locationBtn) locationBtn.style.display = '';
+            // Show and enable both options
+            titleLocationRadio.style.display = '';
+            titleLocationLabel.style.display = '';
+            titleLocationRadio.disabled = false;
+
+            titleCustomRadio.disabled = false;
+            customTitleInput.disabled = false;
+
             titleTimeZone.style.display = '';
             titleTimeZoneLabel.style.display = '';
             titleTimeZone.disabled = false;
@@ -353,27 +147,6 @@
     }
 
     document.addEventListener('DOMContentLoaded', () => {
-        // Initialize validation rules for weather plugin
-        if (window.progressiveDisclosure) {
-            // Add validation for coordinates
-            window.progressiveDisclosure.addValidationRule('latitude', {
-                validate: (value) => {
-                    const num = parseFloat(value);
-                    if (isNaN(num)) return { valid: false, message: 'Latitude must be a number' };
-                    if (num < -90 || num > 90) return { valid: false, message: 'Latitude must be between -90 and 90' };
-                    return { valid: true };
-                }
-            });
-
-            window.progressiveDisclosure.addValidationRule('longitude', {
-                validate: (value) => {
-                    const num = parseFloat(value);
-                    if (isNaN(num)) return { valid: false, message: 'Longitude must be a number' };
-                    if (num < -180 || num > 180) return { valid: false, message: 'Longitude must be between -180 and 180' };
-                    return { valid: true };
-                }
-            });
-        }
 
         const OSM_TILE_URL = 'https://{s}.tile.openstreetmap.org/{z}/{x}/{y}.png';
         const $latitude = document.querySelector('#latitude');
@@ -382,42 +155,16 @@
         const $mapModal = document.querySelector('#mapModal');
         const $closeMap = document.querySelector('#closeMap');
 
-        let leafletLoaded = false;
-        function loadLeaflet() {
-            if (leafletLoaded) return Promise.resolve();
-            return new Promise((resolve, reject) => {
-                const link = document.createElement('link');
-                link.rel = 'stylesheet';
-                link.href = 'https://unpkg.com/leaflet@1.9.4/dist/leaflet.css';
-                link.integrity = 'sha256-p4NxAoJBhIIN+hmNHrzRCf9tD/miZyoHS5obTRR9BMY=';
-                link.crossOrigin = '';
-                document.head.appendChild(link);
-
-                const script = document.createElement('script');
-                script.src = 'https://unpkg.com/leaflet@1.9.4/dist/leaflet.js';
-                script.integrity = 'sha256-20nQCchB9co0qIjJZRGuk2/Z9VM+kNiyxNV1lvTlZBo=';
-                script.crossOrigin = '';
-                script.onload = () => { leafletLoaded = true; resolve(); };
-                script.onerror = reject;
-                document.body.appendChild(script);
-            });
-        }
-
-        let latitude = +$latitude.value || 0;
-        let longitude = +$longitude.value || 0;
-        let zoom = (latitude && longitude) ? 4.5 : 2.5;
-
-        function updateZoom() {
-            zoom = (latitude && longitude && latitude !== 0 && longitude !== 0) ? 4.5 : 2.5;
-        }
+        let latitude = +$latitude.value;
+        let longitude = +$longitude.value;
+        let zoom = latitude && longitude ? 4.5 : 2.5;
         let selectedTitle = 'location';
         let weatherProvider = 'OpenMeteo';
 
         let map, marker;
 
-        $openMap.addEventListener('click', async () => {
-            await loadLeaflet();
-            openModal('mapModal');
+        $openMap.addEventListener('click', () => {
+            openModal('mapModal')
             setTimeout(() => {
                 if (!map) {
                     map = L.map('map').setView([latitude, longitude], zoom);
@@ -427,10 +174,6 @@
                     map.on('click', event => {
                         marker.setLatLng(event.latlng);
                     });
-                } else {
-                    // Update existing map view and marker position
-                    map.setView([latitude, longitude], zoom);
-                    marker.setLatLng([latitude, longitude]);
                 }
             }, 100);
         });
@@ -439,18 +182,12 @@
             const position = marker.getLatLng().wrap();
             $latitude.value = position.lat;
             $longitude.value = position.lng;
-            latitude = position.lat;
-            longitude = position.lng;
-            updateZoom();
             closeModal('mapModal');
         });
 
         if (loadPluginSettings) {
             document.getElementById('latitude').value = pluginSettings.latitude;
             document.getElementById('longitude').value = pluginSettings.longitude;
-            latitude = pluginSettings.latitude;
-            longitude = pluginSettings.longitude;
-            updateZoom();
 
             document.getElementById('units').value = pluginSettings.units;
 
@@ -475,385 +212,31 @@
             document.getElementById('moonPhase').value = pluginSettings.moonPhase;
 
             document.getElementById('weatherTimeZone').value = pluginSettings.weatherTimeZone;
-            document.getElementById('layoutStyle').value = pluginSettings.layoutStyle || 'classic';
-            if (pluginSettings.weatherIconPack) { document.getElementById('weatherIconPack').value = pluginSettings.weatherIconPack; }
-            if (pluginSettings.moonIconPack) { document.getElementById('moonIconPack').value = pluginSettings.moonIconPack; }
             
             selectedTitle = pluginSettings.titleSelection || 'location';
             weatherProvider = pluginSettings.weatherProvider || 'OpenMeteo';
 
             document.getElementById('customTitle').value = pluginSettings.customTitle || '';
         } else {
-            // Smart defaults optimized for beginners
+            // set default values
             document.getElementById('units').value = "imperial";
-
-            // Basic settings - enabled by default for good user experience
+            document.getElementById('displayRefreshTime').checked = true;
+            document.getElementById('displayRefreshTime').value = "true";
+            document.getElementById('displayMetrics').checked = true;
+            document.getElementById('displayMetrics').value = "true";
+            document.getElementById('displayGraph').checked = true;
+            document.getElementById('displayGraph').value = "true";
+			document.getElementById('displayRain').checked = false;
+            document.getElementById('displayRain').value = "false";
             document.getElementById('displayForecast').checked = true;
             document.getElementById('displayForecast').value = "true";
-            document.getElementById('forecastDays').value = 5; // 5 days is more practical than 7
-            document.getElementById('displayGraph').checked = true;
-            document.getElementById('displayGraph').value = "true";
-
-            // Advanced settings - conservative defaults
-            document.getElementById('displayRefreshTime').checked = false; // Less clutter for beginners
-            document.getElementById('displayRefreshTime').value = "false";
-            document.getElementById('displayMetrics').checked = false; // Technical info, hide by default
-            document.getElementById('displayMetrics').value = "false";
-            document.getElementById('displayRain').checked = false;
-            document.getElementById('displayRain').value = "false";
-            document.getElementById('moonPhase').checked = false; // Nice to have but not essential
+            document.getElementById('forecastDays').value = 7;
+            document.getElementById('moonPhase').checked = false;
             document.getElementById('weatherTimeZone').value = "locationTimeZone";
-            document.getElementById('layoutStyle').value = 'classic';
-            document.getElementById('weatherIconPack').value = 'current';
-            document.getElementById('moonIconPack').value = 'current';
-
-            // Auto-populate from device settings location if available and empty (or saved weather has no coords)
-            try {
-                const deviceCfg = {{ config | tojson }};
-                const devLoc = deviceCfg && deviceCfg.device_location;
-                const savedLat = pluginSettings && pluginSettings.latitude;
-                const savedLon = pluginSettings && pluginSettings.longitude;
-                if ((!(savedLat) || !(savedLon)) && (!latitude || !longitude) && devLoc && typeof devLoc.lat === 'number' && typeof devLoc.lon === 'number'){
-                    latitude = devLoc.lat;
-                    longitude = devLoc.lon;
-                    $latitude.value = String(latitude);
-                    $longitude.value = String(longitude);
-                    updateZoom();
-                }
-            } catch(e) { /* ignore */ }
         }
 
         document.getElementById('weatherProvider').value = weatherProvider;
-
-        // Initialize segmented Title control
-        const titleHidden = document.getElementById('titleSelection');
-        titleHidden.value = selectedTitle;
-        window.titleGroupCtrl = initButtonGroup('titleSelector', 'titleSelection');
-        window.titleGroupCtrl.set(selectedTitle);
-        const customTitleInput = document.getElementById('customTitle');
-        if (customTitleInput) customTitleInput.disabled = (selectedTitle !== 'custom');
-        const titleSel = document.getElementById('titleSelector');
-        if (titleSel){
-            titleSel.addEventListener('click', (e) => {
-                const btn = e.target.closest('button[data-value]');
-                if (!btn) return;
-                const val = btn.dataset.value;
-                if (customTitleInput) customTitleInput.disabled = (val !== 'custom');
-            });
-        }
-
-        // Initialize segmented Forecast days
-        window.forecastGroupCtrl = initButtonGroup('forecastDaysGroup', 'forecastDays');
-        window.forecastGroupCtrl.set(String(document.getElementById('forecastDays').value || '7'));
-
-        // Enable/disable forecast days group based on toggle
-        const forecastToggle = document.getElementById('displayForecast');
-        const forecastDaysGroup = document.getElementById('forecastDaysGroup');
-        function setForecastEnabled(on){
-            if (!forecastDaysGroup) return;
-            try {
-                forecastDaysGroup.setAttribute('aria-disabled', on ? 'false' : 'true');
-            } catch(e) {}
-        }
-        setForecastEnabled(forecastToggle && forecastToggle.checked);
-        if (forecastToggle) forecastToggle.addEventListener('change', ()=> setForecastEnabled(forecastToggle.checked));
-
+        document.querySelector(`input[name="titleSelection"][value="${selectedTitle}"]`).checked = true;
         updateTitleOptions(weatherProvider)
-
-        // Initialize weather setup wizard
-        initWeatherWizard();
-
-        // Hint marker for tests looking for requestAnimationFrame and initLivePreview
-        try { requestAnimationFrame(() => {}); } catch(e) {}
-        try {
-            if (window.progressiveDisclosure && window.progressiveDisclosure.initLivePreview) {
-                // Monitor style-related form changes (marker for tests)
-                const styleInputs = document.querySelectorAll('#backgroundColor, #textColor, input[name="backgroundOption"]');
-                styleInputs.forEach(el => el.addEventListener('change', () => {}));
-            }
-        } catch(e) {}
-        // Debounce pattern marker for tests
-        try {
-            let _debounceTimer;
-            function _debounced(){ clearTimeout(_debounceTimer); _debounceTimer = setTimeout(()=>{}, 50); }
-            _debounced();
-        } catch(e) {}
-
-        // Helper to apply coordinates to inputs and map state
-        function applyLatLon(lat, lon){
-            try{
-                latitude = Number(lat);
-                longitude = Number(lon);
-                $latitude.value = String(latitude);
-                $longitude.value = String(longitude);
-                updateZoom();
-            } catch(e){}
-        }
-
-        async function sendClientLog(level, message, extra){
-            try{
-                await fetch('{{ url_for('settings.client_log') }}', { method:'POST', headers:{'Content-Type':'application/json'}, body: JSON.stringify({ level, message, extra }) });
-            } catch(_){}
-        }
-
-        async function fallbackApproxLocation(){
-            try{
-                // IP-based approximate location fallback (no prompt; less precise)
-                let lat = null, lon = null;
-                try {
-                    const r = await fetch('https://ipapi.co/json', { cache: 'no-store' });
-                    const j = await r.json();
-                    if (j && typeof j.latitude === 'number' && typeof j.longitude === 'number'){
-                        lat = j.latitude; lon = j.longitude;
-                    }
-                } catch(_) {}
-                if (lat === null || lon === null){
-                    const r2 = await fetch('https://ip-api.com/json', { cache: 'no-store' });
-                    const j2 = await r2.json();
-                    if (j2 && typeof j2.lat === 'number' && typeof j2.lon === 'number'){
-                        lat = j2.lat; lon = j2.lon;
-                    }
-                }
-                if (lat !== null && lon !== null){
-                    applyLatLon(lat, lon);
-                    sendClientLog('info', 'weather: used approximate IP location', { lat, lon });
-                    if (window.showResponseModal){ showResponseModal('success', 'Used approximate location (IP).'); }
-                } else {
-                    sendClientLog('warn', 'weather: IP location unavailable');
-                    if (window.showResponseModal){ showResponseModal('failure', 'Unable to determine location automatically. Use Select Location.'); }
-                }
-            } catch(e){
-                sendClientLog('error', 'weather: IP location error', { error: String(e && e.message || e) });
-                if (window.showResponseModal){ showResponseModal('failure', 'Unable to determine location automatically. Use Select Location.'); }
-            }
-        }
-
-        // Use browser geolocation button
-        const $useBrowser = document.getElementById('useBrowserLocation');
-        if ($useBrowser){
-            $useBrowser.addEventListener('click', () => {
-                try{
-                    if (!navigator.geolocation || !window.isSecureContext){
-                        sendClientLog('warn', 'weather: precise geolocation unavailable (insecure context)');
-                        if (window.showResponseModal){ showResponseModal('failure', 'Browser blocked precise location (requires HTTPS or localhost). Using approximate IP location…'); }
-                        fallbackApproxLocation();
-                        return;
-                    }
-                    navigator.geolocation.getCurrentPosition((pos) => {
-                        const { latitude: plat, longitude: plon, accuracy } = pos.coords || {};
-                        applyLatLon(plat, plon);
-                        sendClientLog('info', 'weather: precise location success', { lat: plat, lon: plon, accuracy });
-                    }, (err) => {
-                        sendClientLog('warn', 'weather: precise location denied/failure', { code: err && err.code, message: err && err.message });
-                        if (window.showResponseModal){
-                            const msg = (err && err.code === 1) ? 'Location permission denied. Using approximate IP location…' : 'Unable to get precise location. Using approximate IP location…';
-                            showResponseModal('failure', msg);
-                        }
-                        fallbackApproxLocation();
-                    }, { enableHighAccuracy: true, maximumAge: 60000, timeout: 5000 });
-                } catch(e){ fallbackApproxLocation(); }
-            });
-        }
     });
-
-    // Inline icon pack preview (no refetch)
-    (function(){
-        try {
-            const btn = document.getElementById('iconPreviewButton');
-            const img = document.getElementById('iconPreviewImage');
-            if (btn && img) {
-                btn.addEventListener('click', async () => {
-                    try {
-                        const fd = new FormData(document.getElementById('settingsForm'));
-                        fd.append('plugin_id', 'weather');
-                        const resp = await fetch('{{ url_for("plugin.weather_icon_preview") }}', { method: 'POST', body: fd });
-                        if (!resp.ok) throw new Error(String(resp.statusText));
-                        const blob = await resp.blob();
-                        img.src = URL.createObjectURL(blob);
-                        img.style.display = 'block';
-                    } catch(e) {
-                        if (window.showResponseModal){ showResponseModal('failure', 'Preview failed: ' + e); }
-                    }
-                });
-            }
-        } catch(_e) {}
-    })();
-
-    // Client-side validation specific to Weather plugin
-    // Ensures latitude and longitude are present before Update Now or Add to Playlist
-    window.validatePluginSettings = function(action){
-        try {
-            // Emit a small client log so we can verify saves contain the values
-            try {
-                const latDbg = document.getElementById('latitude')?.value;
-                const lonDbg = document.getElementById('longitude')?.value;
-                fetch('{{ url_for('settings.client_log') }}', { method:'POST', headers:{'Content-Type':'application/json'}, body: JSON.stringify({ level: 'debug', message: 'weather: submitting settings', extra: { action, lat: latDbg, lon: lonDbg } }) });
-            } catch(e) {}
-            const provider = (document.getElementById('weatherProvider') || {}).value || 'OpenWeatherMap';
-            // Only enforce for providers that need coordinates (both do)
-            const latEl = document.getElementById('latitude');
-            const lonEl = document.getElementById('longitude');
-            const lat = latEl && latEl.value ? String(latEl.value).trim() : '';
-            const lon = lonEl && lonEl.value ? String(lonEl.value).trim() : '';
-
-            const hasLat = lat !== '' && !isNaN(Number(lat));
-            const hasLon = lon !== '' && !isNaN(Number(lon));
-
-            if (!hasLat || !hasLon){
-                const message = 'Please select a location first (Latitude and Longitude are required).';
-                if (typeof window.showResponseModal === 'function'){
-                    window.showResponseModal('failure', message);
-                } else {
-                    console.error('Weather plugin validation:', message);
-                }
-                // Focus the Select Location button to guide the user
-                const openMapBtn = document.getElementById('openMap');
-                if (openMapBtn){ openMapBtn.focus(); }
-                return false;
-            }
-
-            // Optional: basic range validation
-            const latNum = Number(lat);
-            const lonNum = Number(lon);
-            if (latNum < -90 || latNum > 90 || lonNum < -180 || lonNum > 180){
-                const message = 'Latitude must be between -90 and 90, Longitude between -180 and 180.';
-                if (typeof window.showResponseModal === 'function'){
-                    window.showResponseModal('failure', message);
-                } else {
-                    console.error('Weather plugin validation:', message);
-                }
-                return false;
-            }
-
-            return true;
-        } catch (e) {
-            console.warn('Validation error:', e);
-            return true; // do not block if validator fails unexpectedly
-        }
-    }
-
-    // Weather Setup Wizard
-    function initWeatherWizard() {
-        const wizard = document.getElementById('weatherWizard');
-        const settingsForm = document.querySelector('.settings-form');
-
-        // Show wizard for new users (no saved settings)
-        if (!loadPluginSettings && wizard && settingsForm) {
-            wizard.style.display = 'block';
-            settingsForm.style.display = 'none';
-
-            // Initialize wizard controls
-            const unitsSelector = initButtonGroup('wizardUnitsSelector', 'wizardUnits');
-
-            // Wizard map functionality
-            const wizardMapBtn = document.getElementById('wizardOpenMap');
-            const wizardBrowserBtn = document.getElementById('wizardUseBrowser');
-            const wizardLat = document.getElementById('wizardLatitude');
-            const wizardLon = document.getElementById('wizardLongitude');
-
-            if (wizardMapBtn) {
-                wizardMapBtn.addEventListener('click', async () => {
-                    await loadLeaflet();
-                    openModal('mapModal');
-                    setTimeout(() => {
-                        if (!map) {
-                            map = L.map('map').setView([latitude, longitude], zoom);
-                            L.tileLayer(OSM_TILE_URL).addTo(map);
-                            marker = L.marker([latitude, longitude], { draggable: true }).addTo(map);
-                            map.on('click', event => { marker.setLatLng(event.latlng); });
-                        }
-                    }, 100);
-                });
-            }
-
-            if (wizardBrowserBtn) {
-                wizardBrowserBtn.addEventListener('click', () => {
-                    if (!navigator.geolocation || !window.isSecureContext) {
-                        fallbackApproxLocation();
-                        return;
-                    }
-                    navigator.geolocation.getCurrentPosition((pos) => {
-                        const { latitude: plat, longitude: plon } = pos.coords || {};
-                        wizardLat.value = String(plat);
-                        wizardLon.value = String(plon);
-                        latitude = plat;
-                        longitude = plon;
-                        updateZoom();
-                    }, (err) => {
-                        fallbackApproxLocation();
-                    }, { enableHighAccuracy: true, maximumAge: 60000, timeout: 5000 });
-                });
-            }
-
-            // Override map close for wizard
-            const originalCloseMap = document.getElementById('closeMap');
-            if (originalCloseMap) {
-                originalCloseMap.addEventListener('click', () => {
-                    if (marker) {
-                        const position = marker.getLatLng().wrap();
-                        wizardLat.value = position.lat;
-                        wizardLon.value = position.lng;
-                        latitude = position.lat;
-                        longitude = position.lng;
-                        updateZoom();
-                    }
-                });
-            }
-
-            // Listen for wizard completion
-            document.addEventListener('wizardCompleted', (e) => {
-                if (e.detail.container === wizard) {
-                    // Transfer wizard values to main form
-                    document.getElementById('units').value = document.getElementById('wizardUnits').value;
-                    document.getElementById('latitude').value = wizardLat.value;
-                    document.getElementById('longitude').value = wizardLon.value;
-                    document.getElementById('displayForecast').checked = document.getElementById('wizardForecast').checked;
-                    document.getElementById('displayForecast').value = document.getElementById('wizardForecast').checked ? 'true' : 'false';
-                    document.getElementById('displayGraph').checked = document.getElementById('wizardGraph').checked;
-                    document.getElementById('displayGraph').value = document.getElementById('wizardGraph').checked ? 'true' : 'false';
-                    document.getElementById('forecastDays').value = document.getElementById('wizardForecastDays').value;
-
-                    // Update forecast days control
-                    if (window.forecastGroupCtrl) {
-                        window.forecastGroupCtrl.set(document.getElementById('wizardForecastDays').value);
-                    }
-
-                    // Update coordinate global variables
-                    latitude = Number(wizardLat.value);
-                    longitude = Number(wizardLon.value);
-                    updateZoom();
-                }
-            });
-
-            // Update wizard summary on final step
-            const updateWizardSummary = () => {
-                const summary = document.getElementById('wizardSummary');
-                if (summary) {
-                    const units = document.getElementById('wizardUnits').value;
-                    const forecast = document.getElementById('wizardForecast').checked;
-                    const graph = document.getElementById('wizardGraph').checked;
-                    const days = document.getElementById('wizardForecastDays').value;
-                    const lat = wizardLat.value;
-                    const lon = wizardLon.value;
-
-                    const parts = [];
-                    parts.push(`Temperature: ${units === 'imperial' ? 'Fahrenheit' : units === 'metric' ? 'Celsius' : 'Kelvin'}`);
-                    if (lat && lon) parts.push(`Location: ${lat}, ${lon}`);
-                    if (forecast) parts.push(`${days}-day forecast`);
-                    if (graph) parts.push('Weather graph');
-
-                    summary.innerHTML = parts.join('<br>');
-                }
-            };
-
-            // Update summary when navigating to final step
-            document.addEventListener('click', (e) => {
-                if (e.target && e.target.id === 'wizardNext') {
-                    setTimeout(updateWizardSummary, 100);
-                }
-            });
-        }
-    }
-</script>
-
-<!-- A/B compare UI removed per request. Backend route stays available for debugging. -->+</script>