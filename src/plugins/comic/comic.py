--- conflicted
+++ resolved
@@ -1,47 +1,15 @@
-<<<<<<< HEAD
-import re
-from io import BytesIO
-
-import feedparser  # type: ignore[import-untyped]
-=======
 from plugins.base_plugin.base_plugin import BasePlugin
 from PIL import Image, ImageDraw, ImageFont
 
->>>>>>> 8d08acdd
 import requests
-from PIL import Image
-from PIL.Image import Resampling
 
-from plugins.base_plugin.base_plugin import BasePlugin
-from utils.http_utils import http_get
-from utils.image_utils import load_image_from_bytes
-
-LANCZOS = Resampling.LANCZOS
-
-<<<<<<< HEAD
-COMICS = [
-    "XKCD",
-    "Cyanide & Happiness",
-    "Saturday Morning Breakfast Cereal",
-    "The Perry Bible Fellowship",
-    "Questionable Content",
-    "Poorly Drawn Lines",
-    "Dinosaur Comics",
-]
-=======
 from .comic_parser import COMICS, get_panel
 from utils.app_utils import get_font
->>>>>>> 8d08acdd
-
 
 class Comic(BasePlugin):
     def generate_settings_template(self):
         template_params = super().generate_settings_template()
-<<<<<<< HEAD
-        template_params["comics"] = COMICS
-=======
         template_params['comics'] = list(COMICS)
->>>>>>> 8d08acdd
         return template_params
 
     def generate_image(self, settings, device_config):
@@ -49,71 +17,15 @@
         if not comic or comic not in COMICS:
             raise RuntimeError("Invalid comic provided.")
 
-<<<<<<< HEAD
-        image_url = self.get_image_url(comic)
-        if not image_url:
-            raise RuntimeError("Failed to retrieve latest comic url.")
-=======
         is_caption = settings.get("titleCaption") == "true"
         caption_font_size = settings.get("fontSize")
 
         comic_panel = get_panel(comic)
->>>>>>> 8d08acdd
 
         dimensions = device_config.get_resolution()
         if device_config.get_config("orientation") == "vertical":
             dimensions = dimensions[::-1]
         width, height = dimensions
-<<<<<<< HEAD
-
-        try:
-            try:
-                response = http_get(image_url, timeout=20, stream=True)
-            except TypeError:
-                response = http_get(image_url, stream=True)
-            if getattr(response, "status_code", 200) not in (200, 201, 204):
-                raise requests.exceptions.HTTPError(str(response.status_code))
-        except Exception as e:
-            raise RuntimeError(f"Failed to download comic image: {str(e)}")
-
-        img = load_image_from_bytes(response.content, image_open=Image.open)
-        if img is None:
-            raise RuntimeError("Failed to decode comic image bytes")
-        img.thumbnail((width, height), LANCZOS)
-        background = Image.new("RGB", (width, height), "white")
-        background.paste(
-            img, ((width - img.width) // 2, (height - img.height) // 2)
-        )
-        return background
-
-    def get_image_url(self, comic) -> str:
-        if comic == "XKCD":
-            feed = feedparser.parse("https://xkcd.com/atom.xml")
-            element = feed.entries[0].summary
-        elif comic == "Saturday Morning Breakfast Cereal":
-            feed = feedparser.parse("http://www.smbc-comics.com/comic/rss")
-            element = feed.entries[0].description
-        elif comic == "Questionable Content":
-            feed = feedparser.parse("http://www.questionablecontent.net/QCRSS.xml")
-            element = feed.entries[0].description
-        elif comic == "The Perry Bible Fellowship":
-            feed = feedparser.parse("https://pbfcomics.com/feed/")
-            element = feed.entries[0].description
-        elif comic == "Poorly Drawn Lines":
-            feed = feedparser.parse("https://poorlydrawnlines.com/feed/")
-            element = feed.entries[0].get("content", [{}])[0].get("value", "")
-        elif comic == "Dinosaur Comics":
-            feed = feedparser.parse("https://www.qwantz.com/rssfeed.php")
-            element = feed.entries[0].summary
-        elif comic == "Cyanide & Happiness":
-            feed = feedparser.parse("https://explosm-1311.appspot.com/")
-            element = feed.entries[0].summary
-        match = re.search(r'<img[^>]+src=["\']([^"\']+)["\']', element)
-        if match is None:
-            raise RuntimeError("Could not find image URL in comic feed")
-        src = match.group(1)
-        return src
-=======
 
         return self._compose_image(comic_panel, is_caption, caption_font_size, width, height)
 
@@ -163,5 +75,4 @@
                 line += ' ' + words.pop()
             lines.append(line)
 
-        return len(lines), '\n'.join(lines)
->>>>>>> 8d08acdd
+        return len(lines), '\n'.join(lines)