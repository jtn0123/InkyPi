#!/usr/bin/env python3

<<<<<<< HEAD
import argparse
import logging
import logging.config
import os
import secrets
=======
# set up logging
import os, logging.config

from pi_heif import register_heif_opener

logging.config.fileConfig(os.path.join(os.path.dirname(__file__), 'config', 'logging.conf'))

# suppress warning from inky library https://github.com/pimoroni/inky/issues/205
>>>>>>> 8d08acdd
import warnings

from flask import Flask, request, g
from time import perf_counter
from jinja2 import ChoiceLoader, FileSystemLoader
from waitress import serve  # type: ignore
from werkzeug.serving import is_running_from_reloader

from blueprints.main import main_bp
from blueprints.playlist import playlist_bp
from blueprints.plugin import plugin_bp
from blueprints.settings import settings_bp
from config import Config
from display.display_manager import DisplayManager
from plugins.plugin_registry import load_plugins, pop_hot_reload_info
from refresh_task import RefreshTask
from utils.app_utils import generate_startup_image, get_ip_address
from utils.http_utils import APIError, json_error, json_internal_error, wants_json

# suppress warning from inky library https://github.com/pimoroni/inky/issues/205
warnings.filterwarnings("ignore", message=".*Busy Wait: Held high.*")


def _use_json_logging():
    fmt = (os.getenv("INKYPI_LOG_FORMAT") or "").strip().lower()
    return fmt == "json"


def _setup_logging():
    if _use_json_logging():
        logging.config.dictConfig(
            {
                "version": 1,
                "disable_existing_loggers": False,
                "formatters": {
                    "json": {
                        "()": "utils.logging_utils.JsonFormatter",
                    }
                },
                "handlers": {
                    "console": {
                        "class": "logging.StreamHandler",
                        "level": os.getenv("INKYPI_LOG_LEVEL", "INFO").upper(),
                        "formatter": "json",
                        "stream": "ext://sys.stdout",
                    }
                },
                "root": {
                    "level": os.getenv("INKYPI_LOG_LEVEL", "INFO").upper(),
                    "handlers": ["console"],
                },
            }
        )
    else:
        logging.config.fileConfig(
            os.path.join(os.path.dirname(__file__), "config", "logging.conf"),
            disable_existing_loggers=False,
        )


_setup_logging()

logger = logging.getLogger(__name__)

<<<<<<< HEAD
"""Runtime configuration.

When imported, values are derived from environment variables only. The
``main`` function performs CLI parsing and updates these globals when invoked.
"""


def _env_dev_mode() -> bool:
    env_mode = (
        os.getenv("INKYPI_ENV", "").strip()
        or os.getenv("FLASK_ENV", "").strip()
    ).lower()
    return env_mode in ("dev", "development")


DEV_MODE = _env_dev_mode()
WEB_ONLY = os.getenv("INKYPI_NO_REFRESH", "").strip().lower() in (
    "1",
    "true",
    "yes",
)
FAST_DEV = os.getenv("INKYPI_FAST_DEV", "").strip().lower() in (
    "1",
    "true",
    "yes",
)


def _env_port() -> int:
    env_port = os.getenv("INKYPI_PORT") or os.getenv("PORT")
    if env_port:
        try:
            return int(env_port)
        except ValueError:
            return 8080 if DEV_MODE else 80
    return 8080 if DEV_MODE else 80


PORT = _env_port()
args = None  # Populated by main()
# Flask app is created in main()/create_app(); declare as Optional for runtime init,
# but we will guard all uses below so mypy understands non-None when accessed.
app: Flask | None = None


def main(argv: list[str] | None = None):
    """Parse CLI arguments and initialise the application."""

    global args, DEV_MODE, WEB_ONLY, FAST_DEV, PORT, app

    parser = argparse.ArgumentParser(description="InkyPi Display Server")
    parser.add_argument("--dev", action="store_true", help="Run in development mode")
    parser.add_argument(
        "--config", type=str, default=None, help="Path to device config JSON file"
    )
    parser.add_argument("--port", type=int, default=None, help="Port to listen on")
    parser.add_argument(
        "--web-only",
        "--no-refresh",
        dest="web_only",
        action="store_true",
        help="Run web UI only (disable background refresh task)",
    )
    parser.add_argument(
        "--fast-dev",
        action="store_true",
        help="Use faster refresh intervals and skip startup image in dev",
    )
    args, _unknown = parser.parse_known_args(argv)

    # Infer DEV_MODE from CLI or environment
    env_mode = (
        os.getenv("INKYPI_ENV", "").strip()
        or os.getenv("FLASK_ENV", "").strip()
    ).lower()
    DEV_MODE = bool(args.dev or env_mode in ("dev", "development"))

    # Toggle for disabling background refresh thread
    WEB_ONLY = bool(
        args.web_only
        or (
            os.getenv("INKYPI_NO_REFRESH", "").strip().lower()
            in ("1", "true", "yes")
        )
    )

    # If --dev explicitly passed, set env var for downstream logic and logs
    if args.dev:
        os.environ["INKYPI_ENV"] = "dev"
        # If explicitly opting for web-only via CLI, mirror it in the environment for downstream logic
        if args.web_only:
            os.environ["INKYPI_NO_REFRESH"] = "1"

    # Config file selection via CLI has highest priority; otherwise resolver will decide
    if args.config:
        Config.config_file = args.config

    # Determine port
    if args.port is not None:
        PORT = args.port
    else:
        # Prefer env INKYPI_PORT then PORT; default by mode
        env_port = os.getenv("INKYPI_PORT") or os.getenv("PORT")
        if env_port:
            try:
                PORT = int(env_port)
            except ValueError:
                PORT = 8080 if DEV_MODE else 80
        else:
            PORT = 8080 if DEV_MODE else 80

    if DEV_MODE:
        logger.info(f"Starting InkyPi in DEVELOPMENT mode on port {PORT}")
    else:
        logger.info(f"Starting InkyPi in PRODUCTION mode on port {PORT}")
    logging.getLogger("waitress.queue").setLevel(logging.ERROR)
    FAST_DEV = bool(
        args.fast_dev
        or (
            os.getenv("INKYPI_FAST_DEV", "").strip().lower() in ("1", "true", "yes")
        )
    )

    app = create_app()

    # Enable dev mode logging handler for in-memory log capture
    if DEV_MODE:
        try:
            from blueprints.settings import DevModeLogHandler
            dev_handler = DevModeLogHandler()
            dev_handler.setLevel(logging.DEBUG)
            logging.getLogger().addHandler(dev_handler)
            logger.info("Dev mode log handler enabled (in-memory buffer)")
        except Exception as e:
            logger.warning(f"Could not enable dev mode log handler: {e}")

    return app


def create_app():
    app = Flask(__name__)
    template_dirs = [
        os.path.join(os.path.dirname(__file__), "templates"),  # Default template folder
        os.path.join(os.path.dirname(__file__), "plugins"),  # Plugin templates
    ]
    app.jinja_loader = ChoiceLoader(
        [FileSystemLoader(directory) for directory in template_dirs]
    )
    # No server-side helper required; icons via CDN classes

    device_config = Config()
    display_manager = DisplayManager(device_config)
    refresh_task = RefreshTask(device_config, display_manager)

    # Fast dev tuning: reduce intervals and disable startup image without persisting to disk
    if FAST_DEV:
        try:
            device_config.update_value("plugin_cycle_interval_seconds", 30)
            device_config.update_value("startup", False)
            logger.info(
                "Fast dev mode enabled: plugin cycle set to 30s; startup image disabled"
            )
        except Exception:
            # Best-effort; continue if config lacks these keys
            pass

    load_plugins(device_config.get_plugins())

    # Store dependencies
    app.config["DEVICE_CONFIG"] = device_config
    app.config["DISPLAY_MANAGER"] = display_manager
    app.config["REFRESH_TASK"] = refresh_task
    app.config["WEB_ONLY"] = WEB_ONLY

    # Configure Flask SECRET_KEY: prefer env/.env; persist a dev fallback for stability
    secret = os.getenv("SECRET_KEY")
    if not secret:
        try:
            secret = device_config.load_env_key("SECRET_KEY")
        except Exception:
            secret = None
    if not secret:
        generated = secrets.token_hex(32)
        if DEV_MODE:
            try:
                device_config.set_env_key("SECRET_KEY", generated)
                secret = generated
                logger.info(
                    "SECRET_KEY not found; generated and persisted a dev fallback in .env"
                )
            except Exception:
                secret = generated
                logger.warning(
                    "SECRET_KEY not found; generated a non-persistent dev fallback"
                )
        else:
            # In production, do not persist automatically; warn for operator action
            secret = generated
            logger.warning(
                "SECRET_KEY not set; generated an ephemeral secret. "
                "Configure SECRET_KEY in environment or .env for stable sessions."
            )
    app.secret_key = secret

    # Set additional parameters
    app.config["MAX_FORM_PARTS"] = 10_000
    # Enforce maximum request payload size (bytes)
    try:
        _max_len_env = os.getenv("MAX_CONTENT_LENGTH") or os.getenv("MAX_UPLOAD_BYTES")
        _max_len = int(_max_len_env) if _max_len_env else 10 * 1024 * 1024
    except Exception:
        _max_len = 10 * 1024 * 1024
    app.config["MAX_CONTENT_LENGTH"] = _max_len

    # Register Blueprints
    app.register_blueprint(main_bp)
    app.register_blueprint(settings_bp)
    app.register_blueprint(plugin_bp)
    app.register_blueprint(playlist_bp)
    from blueprints.history import history_bp

    app.register_blueprint(history_bp)

    # Lightweight health endpoints for probes/CI
    @app.route("/healthz")
    def healthz():
        return ("OK", 200)

    @app.route("/readyz")
    def readyz():
        try:
            rt = app.config.get("REFRESH_TASK")
            web_only = bool(app.config.get("WEB_ONLY"))
            if web_only:
                return ("ready:web-only", 200)
            if rt and getattr(rt, "running", False):
                return ("ready", 200)
            return ("not-ready", 503)
        except Exception:
            return ("not-ready", 503)

    # If running via Flask dev server, lazily start refresh task on first request
    @app.before_request
    def _ensure_refresh_task_started():
        if WEB_ONLY:
            return
        # Only start in the reloader's main process to avoid double-starts
        if os.environ.get("WERKZEUG_RUN_MAIN") == "true":
            rt = app.config.get("REFRESH_TASK")
            if rt and not rt.running:
                logger.info("Starting refresh task (flask dev server lazy start)")
                rt.start()

    # Consistent JSON error handling
    @app.before_request
    def _start_request_timer():
        try:
            g._t0 = perf_counter()
        except Exception:
            pass
    @app.before_request
    def _attach_request_id():
        # Ensure each request has a request_id stored in g and echoed in responses
        try:
            from utils.http_utils import _get_or_set_request_id

            _get_or_set_request_id()
        except Exception:
            pass

    @app.errorhandler(APIError)
    def _handle_api_error(err: APIError):
        return json_error(
            err.message, status=err.status, code=err.code, details=err.details
        )

    @app.errorhandler(400)
    def _handle_bad_request(err):
        if wants_json():
            return json_error("Bad request", status=400)
        return ("Bad request", 400)

    @app.errorhandler(404)
    def _handle_not_found(err):
        if wants_json():
            return json_error("Not found", status=404)
        return ("Not found", 404)

    @app.errorhandler(415)
    def _handle_unsupported_media_type(err):
        if wants_json():
            return json_error("Unsupported media type", status=415)
        return ("Unsupported media type", 415)

    @app.errorhandler(Exception)
    def _handle_unexpected_error(err: Exception):
        try:
            logger.exception("Unhandled exception: %s", err)
        except Exception:
            pass
        if wants_json():
            return json_internal_error(
                "unhandled application error",
                details={
                    "hint": "Check server logs for stack trace; enable DEV mode for more diagnostics.",
                },
            )
        return ("Internal Server Error", 500)

    @app.after_request
    def _set_security_headers(response):
        # Request timing log (env-gated)
        try:
            if os.getenv("INKYPI_REQUEST_TIMING", "").strip().lower() in ("1", "true", "yes"):
                t0 = getattr(g, "_t0", None)
                if t0 is not None:
                    elapsed_ms = int((perf_counter() - t0) * 1000)
                    logger.info(
                        "HTTP %s %s -> %s in %sms",
                        request.method,
                        request.path,
                        response.status_code,
                        elapsed_ms,
                    )
        except Exception:
            pass

        # Static asset caching for better performance
        if request.path.startswith('/static/'):
            # Cache CSS, JS, and images for 1 year (they have versioned URLs when changed)
            if any(request.path.endswith(ext) for ext in ['.css', '.js', '.png', '.jpg', '.jpeg', '.gif', '.svg', '.woff', '.woff2', '.ttf']):
                response.headers.setdefault('Cache-Control', 'public, max-age=31536000, immutable')
            else:
                # Other static files: 1 day cache
                response.headers.setdefault('Cache-Control', 'public, max-age=86400')

        # Basic hardening headers
        response.headers.setdefault("X-Content-Type-Options", "nosniff")
        response.headers.setdefault("X-Frame-Options", "SAMEORIGIN")
        response.headers.setdefault("Referrer-Policy", "no-referrer")
        response.headers.setdefault(
            "Permissions-Policy", "camera=(), microphone=(), geolocation=()"
        )
        # Enable HSTS only when under HTTPS/behind a proxy forwarding HTTPS
        try:
            if (
                request.is_secure
                or request.headers.get("X-Forwarded-Proto", "").lower() == "https"
            ):
                response.headers.setdefault(
                    "Strict-Transport-Security", "max-age=31536000; includeSubDomains"
                )
        except Exception:
            pass
        # Content Security Policy (Report-Only by default)
        try:
            csp_value = (
                os.getenv("INKYPI_CSP")
                or "default-src 'self'; img-src 'self' data: https:; style-src 'self' 'unsafe-inline' https://unpkg.com; script-src 'self'; font-src 'self' data: https:"
            )
            report_only = os.getenv("INKYPI_CSP_REPORT_ONLY", "1").strip().lower() in (
                "1",
                "true",
                "yes",
            )
            header_name = (
                "Content-Security-Policy-Report-Only"
                if report_only
                else "Content-Security-Policy"
            )
            if header_name not in response.headers:
                response.headers[header_name] = csp_value
        except Exception:
            pass
        try:
            # Surface dev hot-reload info via a response header for visibility
            info = pop_hot_reload_info()
            if info and DEV_MODE:
                response.headers.setdefault(
                    "X-InkyPi-Hot-Reload",
                    f"{info['plugin_id']}:{int(info['reloaded'])}",
                )
        except Exception:
            pass
        return response

    return app


if __name__ == "__main__":
    created_app = main()

    # Guard: mypy knows created_app is Flask; assign to module-level and use local
    app = created_app

    # start the background refresh task (unless running web-only)
    refresh_task_obj = created_app.config.get("REFRESH_TASK")
    if not WEB_ONLY and not is_running_from_reloader() and refresh_task_obj is not None:
        refresh_task_obj.start()
    else:
        logger.info("Web-only mode enabled: background refresh task will not start")

    # display default inkypi image on startup (skip if web-only)
    device_cfg = created_app.config.get("DEVICE_CONFIG")
    if not WEB_ONLY and device_cfg is not None and device_cfg.get_config("startup") is True:
=======
# Parse command line arguments
parser = argparse.ArgumentParser(description='InkyPi Display Server')
parser.add_argument('--dev', action='store_true', help='Run in development mode')
args = parser.parse_args()

# Set development mode settings
if args.dev:
    Config.config_file = os.path.join(Config.BASE_DIR, "config", "device_dev.json")
    DEV_MODE = True
    PORT = 8080
    logger.info("Starting InkyPi in DEVELOPMENT mode on port 8080")
else:
    DEV_MODE = False
    PORT = 80
    logger.info("Starting InkyPi in PRODUCTION mode on port 80")
logging.getLogger('waitress.queue').setLevel(logging.ERROR)
app = Flask(__name__)
template_dirs = [
   os.path.join(os.path.dirname(__file__), "templates"),    # Default template folder
   os.path.join(os.path.dirname(__file__), "plugins"),      # Plugin templates
]
app.jinja_loader = ChoiceLoader([FileSystemLoader(directory) for directory in template_dirs])

device_config = Config()
display_manager = DisplayManager(device_config)
refresh_task = RefreshTask(device_config, display_manager)

load_plugins(device_config.get_plugins())

# Store dependencies
app.config['DEVICE_CONFIG'] = device_config
app.config['DISPLAY_MANAGER'] = display_manager
app.config['REFRESH_TASK'] = refresh_task

# Set additional parameters
app.config['MAX_FORM_PARTS'] = 10_000

# Register Blueprints
app.register_blueprint(main_bp)
app.register_blueprint(settings_bp)
app.register_blueprint(plugin_bp)
app.register_blueprint(playlist_bp)

# Register opener for HEIF/HEIC images
register_heif_opener()

if __name__ == '__main__':

    # start the background refresh task
    refresh_task.start()

    # display default inkypi image on startup
    if device_config.get_config("startup") is True:
>>>>>>> 8d08acdd
        logger.info("Startup flag is set, displaying startup image")
        display_manager_obj = created_app.config.get("DISPLAY_MANAGER")
        img = generate_startup_image(device_cfg.get_resolution())
        if display_manager_obj is not None:
            display_manager_obj.display_image(img)
        device_cfg.update_value("startup", False, write=True)

    try:
        # Run the Flask app

        # Get local IP address for display (only in dev mode when running on non-Pi)
        if DEV_MODE:
            local_ip = get_ip_address()
            if local_ip:
                logger.info(f"Serving on http://{local_ip}:{PORT}")

        serve(created_app, host="0.0.0.0", port=PORT, threads=1)
    finally:
        refresh_task_obj = created_app.config.get("REFRESH_TASK")
        if refresh_task_obj is not None:
            refresh_task_obj.stop()<|MERGE_RESOLUTION|>--- conflicted
+++ resolved
@@ -1,21 +1,10 @@
 #!/usr/bin/env python3
 
-<<<<<<< HEAD
 import argparse
 import logging
 import logging.config
 import os
 import secrets
-=======
-# set up logging
-import os, logging.config
-
-from pi_heif import register_heif_opener
-
-logging.config.fileConfig(os.path.join(os.path.dirname(__file__), 'config', 'logging.conf'))
-
-# suppress warning from inky library https://github.com/pimoroni/inky/issues/205
->>>>>>> 8d08acdd
 import warnings
 
 from flask import Flask, request, g
@@ -37,6 +26,13 @@
 
 # suppress warning from inky library https://github.com/pimoroni/inky/issues/205
 warnings.filterwarnings("ignore", message=".*Busy Wait: Held high.*")
+
+# Register HEIF/HEIC image support (for iPhone photos)
+try:
+    from pi_heif import register_heif_opener
+    register_heif_opener()
+except ImportError:
+    pass  # pi-heif not installed, skip HEIF support
 
 
 def _use_json_logging():
@@ -80,7 +76,6 @@
 
 logger = logging.getLogger(__name__)
 
-<<<<<<< HEAD
 """Runtime configuration.
 
 When imported, values are derived from environment variables only. The
@@ -486,61 +481,6 @@
     # display default inkypi image on startup (skip if web-only)
     device_cfg = created_app.config.get("DEVICE_CONFIG")
     if not WEB_ONLY and device_cfg is not None and device_cfg.get_config("startup") is True:
-=======
-# Parse command line arguments
-parser = argparse.ArgumentParser(description='InkyPi Display Server')
-parser.add_argument('--dev', action='store_true', help='Run in development mode')
-args = parser.parse_args()
-
-# Set development mode settings
-if args.dev:
-    Config.config_file = os.path.join(Config.BASE_DIR, "config", "device_dev.json")
-    DEV_MODE = True
-    PORT = 8080
-    logger.info("Starting InkyPi in DEVELOPMENT mode on port 8080")
-else:
-    DEV_MODE = False
-    PORT = 80
-    logger.info("Starting InkyPi in PRODUCTION mode on port 80")
-logging.getLogger('waitress.queue').setLevel(logging.ERROR)
-app = Flask(__name__)
-template_dirs = [
-   os.path.join(os.path.dirname(__file__), "templates"),    # Default template folder
-   os.path.join(os.path.dirname(__file__), "plugins"),      # Plugin templates
-]
-app.jinja_loader = ChoiceLoader([FileSystemLoader(directory) for directory in template_dirs])
-
-device_config = Config()
-display_manager = DisplayManager(device_config)
-refresh_task = RefreshTask(device_config, display_manager)
-
-load_plugins(device_config.get_plugins())
-
-# Store dependencies
-app.config['DEVICE_CONFIG'] = device_config
-app.config['DISPLAY_MANAGER'] = display_manager
-app.config['REFRESH_TASK'] = refresh_task
-
-# Set additional parameters
-app.config['MAX_FORM_PARTS'] = 10_000
-
-# Register Blueprints
-app.register_blueprint(main_bp)
-app.register_blueprint(settings_bp)
-app.register_blueprint(plugin_bp)
-app.register_blueprint(playlist_bp)
-
-# Register opener for HEIF/HEIC images
-register_heif_opener()
-
-if __name__ == '__main__':
-
-    # start the background refresh task
-    refresh_task.start()
-
-    # display default inkypi image on startup
-    if device_config.get_config("startup") is True:
->>>>>>> 8d08acdd
         logger.info("Startup flag is set, displaying startup image")
         display_manager_obj = created_app.config.get("DISPLAY_MANAGER")
         img = generate_startup_image(device_cfg.get_resolution())
