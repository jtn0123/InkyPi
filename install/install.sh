#!/bin/bash

set -euo pipefail

# =============================================================================
# Script Name: install.sh
# Description: This script automates the installatin of InkyPI and creation of
#              the InkyPI service.
#
# Usage: ./install.sh [-W <waveshare_device>] [-v]
#        -W <waveshare_device> (optional) Install for a Waveshare device, 
#                               specifying the device model type, e.g. epd7in3e.
#        -v                    (optional) Verbose mode; stream output instead of spinner
#
#                               If -W is not specified then the Pimoroni Inky display
#                               is assumed.
# =============================================================================

# Formatting stuff
bold=$(tput bold 2>/dev/null || true)
normal=$(tput sgr0 2>/dev/null || true)
red=$(tput setaf 1 2>/dev/null || true)

SOURCE=${BASH_SOURCE[0]}
while [ -h "$SOURCE" ]; do # resolve $SOURCE until the file is no longer a symlink
  DIR=$( cd -P "$( dirname "$SOURCE" )" >/dev/null 2>&1 && pwd )
  SOURCE=$(readlink "$SOURCE")
  [[ $SOURCE != /* ]] && SOURCE=$DIR/$SOURCE
done
SCRIPT_DIR=$( cd -P "$( dirname "$SOURCE" )" >/dev/null 2>&1 && pwd )

APPNAME="inkypi"
INSTALL_PATH="/usr/local/$APPNAME"
SRC_PATH="$SCRIPT_DIR/../src"
BINPATH="/usr/local/bin"
VENV_PATH="$INSTALL_PATH/venv_$APPNAME"

SERVICE_FILE="$APPNAME.service"
SERVICE_FILE_SOURCE="$SCRIPT_DIR/$SERVICE_FILE"
SERVICE_FILE_TARGET="/etc/systemd/system/$SERVICE_FILE"

APT_REQUIREMENTS_FILE="$SCRIPT_DIR/debian-requirements.txt"
PIP_REQUIREMENTS_FILE="$SCRIPT_DIR/requirements.txt"

# 
# Additional requirements for Waveshare support.
#
# empty means no WS support required, otherwise we expect the type of display
# as per the WS naming convention.
WS_TYPE=""
WS_REQUIREMENTS_FILE="$SCRIPT_DIR/ws-requirements.txt"

# Verbose mode flag (0: spinner, 1: stream command output)
VERBOSE=0

# Parse the arguments, looking for -W (waveshare) and -v (verbose).
parse_arguments() {
    while getopts ":W:v" opt; do
        case $opt in
            W) WS_TYPE=$OPTARG
                echo "Optional parameter WS is set for Waveshare support.  Screen type is: $WS_TYPE"
                ;;
            v) VERBOSE=1
               echo "Verbose mode enabled."
               ;;
            \?) echo "Invalid option: -$OPTARG." >&2
                exit 1
                ;;
            :) echo "Option -$OPTARG requires an the model type of the Waveshare screen." >&2
               exit 1
               ;;
        esac
    done
}

check_permissions() {
  # Ensure the script is run with sudo
  if [ "$EUID" -ne 0 ]; then
    echo_error "ERROR: Installation requires root privileges. Please run it with sudo."
    exit 1
  fi
}

fetch_waveshare_driver() {
  echo "Fetching Waveshare driver for: $WS_TYPE"

  DRIVER_DEST="$SRC_PATH/display/waveshare_epd"
  DRIVER_FILE="$DRIVER_DEST/$WS_TYPE.py"
  DRIVER_URL="https://raw.githubusercontent.com/waveshareteam/e-Paper/master/RaspberryPi_JetsonNano/python/lib/waveshare_epd/$WS_TYPE.py"

  # Attempt to download the file
  if [ -f "$DRIVER_FILE" ]; then
    echo_success "\tWaveshare driver '$WS_TYPE.py' already exists at $DRIVER_FILE"
  elif curl --silent --fail -o "$DRIVER_FILE" "$DRIVER_URL"; then
    echo_success "\tWaveshare driver '$WS_TYPE.py' successfully downloaded to $DRIVER_FILE"
  else
    echo_error "ERROR: Failed to download Waveshare driver '$WS_TYPE.py'."
    echo_error "Ensure the model name is correct and exists at:"
    echo_error "https://github.com/waveshareteam/e-Paper/tree/master/RaspberryPi_JetsonNano/python/lib/waveshare_epd"
    exit 1
  fi

  EPD_CONFIG_FILE="$DRIVER_DEST/epdconfig.py"
  EPD_CONFIG_URL="https://raw.githubusercontent.com/waveshareteam/e-Paper/refs/heads/master/RaspberryPi_JetsonNano/python/lib/waveshare_epd/epdconfig.py"
  if [ -f "$EPD_CONFIG_FILE" ]; then
    echo_success "\tWaveshare epdconfig file already exists at $EPD_CONFIG_FILE"
  elif curl --silent --fail -o "$EPD_CONFIG_FILE" "$EPD_CONFIG_URL"; then
    echo_success "\tWaveshare epdconfig file successfully downloaded to $EPD_CONFIG_FILE"
  else
    echo_error "ERROR: Failed to download Waveshare epdconfig file."
    exit 1
  fi
}

enable_interfaces(){
  echo "Enabling interfaces required for $APPNAME"
  #enable spi
  sudo sed -i 's/^dtparam=spi=.*/dtparam=spi=on/' /boot/config.txt
  sudo sed -i 's/^#dtparam=spi=.*/dtparam=spi=on/' /boot/config.txt
  sudo raspi-config nonint do_spi 0
  echo_success "\tSPI Interface has been enabled."
  #enable i2c
  sudo sed -i 's/^dtparam=i2c_arm=.*/dtparam=i2c_arm=on/' /boot/config.txt
  sudo sed -i 's/^#dtparam=i2c_arm=.*/dtparam=i2c_arm=on/' /boot/config.txt
  sudo raspi-config nonint do_i2c 0
  echo_success "\tI2C Interface has been enabled."

  # Is a Waveshare device specified as an install parameter?
  if [[ -n "$WS_TYPE" ]]; then
    # WS parameter is set for Waveshare support so ensure that both CS lines
    # are enabled in the config.txt file.  This is different to INKY which
    # only needs one line set.n
    echo "Enabling both CS lines for SPI interface in config.txt"
    if ! grep -E -q '^[[:space:]]*dtoverlay=spi0-2cs' /boot/firmware/config.txt; then
        sed -i '/^dtparam=spi=on/a dtoverlay=spi0-2cs' /boot/firmware/config.txt
    else
        echo "dtoverlay for spi0-2cs already specified"
    fi
  else
    # TODO - check if really need the dtparam set for INKY as this seems to be 
    # only for the older screens (as per INKY docs)
    echo "Enabling single CS line for SPI interface in config.txt"
    if ! grep -E -q '^[[:space:]]*dtoverlay=spi0-0cs' /boot/firmware/config.txt; then
        sed -i '/^dtparam=spi=on/a dtoverlay=spi0-0cs' /boot/firmware/config.txt
    else
        echo "dtoverlay for spi0-0cs already specified"
    fi
  fi 
}

show_loader() {
  local pid=$!
  local delay=0.1
  local spinstr="|/-\\"
  if [[ -z "$pid" ]]; then
    printf "%s [\e[32m\xE2\x9C\x94\e[0m]\n" "$1"
    return
  fi
  printf "%s [%s] " "$1" "${spinstr:0:1}"
  while ps -p "$pid" > /dev/null 2>&1; do
    local temp=${spinstr#?}
    printf "\r%s [%s] " "$1" "${temp:0:1}"
    spinstr=${temp}${spinstr%"$temp"}
    sleep "$delay"
  done
  if wait "$pid"; then
    printf "\r%s [\e[32m\xE2\x9C\x94\e[0m]\n" "$1"
  else
    printf "\r%s [\e[31m\xE2\x9C\x98\e[0m]\n" "$1"
  fi
}

echo_success() {
  echo -e "$1 [\e[32m\xE2\x9C\x94\e[0m]"
}

echo_override() {
  echo -e "\r$1"
}

echo_header() {
  echo -e "${bold}$1${normal}"
}

echo_error() {
  echo -e "${red}$1${normal} [\e[31m\xE2\x9C\x98\e[0m]\n"
}

echo_blue() {
  echo -e "\e[38;2;65;105;225m$1\e[0m"
}


install_debian_dependencies() {
  if [ -f "$APT_REQUIREMENTS_FILE" ]; then
    if [[ "$VERBOSE" -eq 1 ]]; then
      echo_header "Fetching available system dependency updates"
      sudo apt-get update -y
      echo_header "Installing system dependencies"
      xargs -a "$APT_REQUIREMENTS_FILE" sudo apt-get install -y
    else
      sudo apt-get update > /dev/null &
      show_loader "Fetch available system dependencies updates. " 
      xargs -a "$APT_REQUIREMENTS_FILE" sudo apt-get install -y > /dev/null &
      show_loader "Installing system dependencies. "
    fi
  else
    echo "ERROR: System dependencies file $APT_REQUIREMENTS_FILE not found!"
    exit 1
  fi
}

setup_zramswap_service() {
  echo "Enabling and starting zramswap service."
  sudo apt-get install -y zram-tools > /dev/null
  echo -e "ALGO=zstd\nPERCENT=60" | sudo tee /etc/default/zramswap > /dev/null
  sudo systemctl enable --now zramswap
}

setup_earlyoom_service() {
  echo "Enabling and starting earlyoom service."
  sudo apt-get install -y earlyoom > /dev/null
  sudo systemctl enable --now earlyoom
}

create_venv(){
  echo "Creating python virtual environment. "
  python3 -m venv "$VENV_PATH"
  if [[ "$VERBOSE" -eq 1 ]]; then
    echo_header "Upgrading pip and core build tools (pip/setuptools/wheel)"
    $VENV_PATH/bin/python -m pip install --upgrade pip setuptools wheel --retries 10 --timeout 60 --no-cache-dir
    echo_header "Installing python dependencies"
    $VENV_PATH/bin/python -m pip install -r "$PIP_REQUIREMENTS_FILE" --retries 10 --timeout 60 --no-cache-dir
  else
    $VENV_PATH/bin/python -m pip install --upgrade pip setuptools wheel --retries 10 --timeout 60 --no-cache-dir > /dev/null 2>&1
    $VENV_PATH/bin/python -m pip install -r "$PIP_REQUIREMENTS_FILE" -qq --retries 10 --timeout 60 --no-cache-dir > pip_install.log 2>&1 &
    show_loader "\tInstalling python dependencies. "
  fi

  # do additional dependencies for Waveshare support.
  if [[ -n "$WS_TYPE" ]]; then
    echo "Adding additional dependencies for waveshare to the python virtual environment. "
    if [[ "$VERBOSE" -eq 1 ]]; then
      $VENV_PATH/bin/python -m pip install -r "$WS_REQUIREMENTS_FILE" --retries 10 --timeout 60 --no-cache-dir
    else
      $VENV_PATH/bin/python -m pip install -r "$WS_REQUIREMENTS_FILE" --retries 10 --timeout 60 --no-cache-dir > ws_pip_install.log 2>&1 &
      show_loader "\tInstalling additional Waveshare python dependencies. "
    fi
  fi

}

install_app_service() {
  echo "Installing $APPNAME systemd service."
  if [ -f "$SERVICE_FILE_SOURCE" ]; then
    cp "$SERVICE_FILE_SOURCE" "$SERVICE_FILE_TARGET"
    sudo systemctl daemon-reload
    sudo systemctl enable $SERVICE_FILE
  else
    echo_error "ERROR: Service file $SERVICE_FILE_SOURCE not found!"
    exit 1
  fi
}

install_executable() {
  echo "Adding executable to ${BINPATH}/$APPNAME"
  cp "$SCRIPT_DIR"/inkypi "$BINPATH/"
  sudo chmod +x $BINPATH/$APPNAME
}

install_config() {
  CONFIG_BASE_DIR="$SCRIPT_DIR/config_base"
  CONFIG_DIR="$SRC_PATH/config"
  echo "Copying config files to $CONFIG_DIR"

  # Check and copy device.config if it doesn't exist
  if [ ! -f "$CONFIG_DIR/device.json" ]; then
    cp "$CONFIG_BASE_DIR/device.json" "$CONFIG_DIR/" > /dev/null &
    show_loader "\tCopying device.config to $CONFIG_DIR"
  else
    echo_success "\tdevice.json already exists in $CONFIG_DIR"
  fi
}

#
# Update the device.json file with the supplied Waveshare parameter (if set).
#
update_config() {
  if [[ -n "$WS_TYPE" ]]; then
      local DEVICE_JSON="$CONFIG_DIR/device.json"

      if grep -q '"display_type":' "$DEVICE_JSON"; then
          # Update existing display_type value
          sed -i "s/\"display_type\": \".*\"/\"display_type\": \"$WS_TYPE\"/" "$DEVICE_JSON"
          echo "Updated display_type to: $WS_TYPE" 
      else
          # Append display_type safely, ensuring proper comma placement
          if grep -q '}$' "$DEVICE_JSON"; then
              sed -i '$s/}/,/' "$DEVICE_JSON"  # Replace last } with a comma
          fi
          echo "  \"display_type\": \"$WS_TYPE\"" >> "$DEVICE_JSON"
          echo "}" >> "$DEVICE_JSON"  # Add trailing }
          echo "Added display_type: $WS_TYPE"
      fi
  else
      echo "Config not updated as WS_TYPE flag is not set"
  fi
}

stop_service() {
    echo "Checking if $SERVICE_FILE is running"
    if /usr/bin/systemctl is-active --quiet $SERVICE_FILE
    then
      /usr/bin/systemctl stop $SERVICE_FILE > /dev/null &
      show_loader "Stopping $APPNAME service"
    else  
      echo_success "\t$SERVICE_FILE not running"
    fi
}

start_service() {
  echo "Starting $APPNAME service."
  sudo systemctl start $SERVICE_FILE
}

copy_project() {
  # Check if an existing installation is present
  echo "Installing $APPNAME to $INSTALL_PATH"
  if [[ -d $INSTALL_PATH ]]; then
    rm -rf "$INSTALL_PATH" > /dev/null &
    show_loader "\tRemoving existing installation found at $INSTALL_PATH"
  fi

  mkdir -p "$INSTALL_PATH"

  ln -sf "$SRC_PATH" "$INSTALL_PATH/src" > /dev/null &
  show_loader "\tCreating symlink from $SRC_PATH to $INSTALL_PATH/src"

  # Ensure a protected .env exists at the project root used by the service
  if [ ! -f "$INSTALL_PATH/.env" ]; then
    touch "$INSTALL_PATH/.env"
    chmod 600 "$INSTALL_PATH/.env"
    echo_success "\tCreated $INSTALL_PATH/.env with 0600 permissions"
  else
    chmod 600 "$INSTALL_PATH/.env" 2>/dev/null || true
    echo_success "\tVerified permissions on $INSTALL_PATH/.env"
  fi
}

# Get Raspberry Pi hostname
  get_hostname() {
    hostname
  }

# Get Raspberry Pi IP address
get_ip_address() {
  ip_address=$(hostname -I | awk '{print $1}')
  echo "$ip_address"
}

# Get OS release number, e.g. 11=Bullseye, 12=Bookworm, 13=Trixe
get_os_version() {
  echo "$(lsb_release -sr)"
}

ask_for_reboot() {
  # Get hostname and IP address
  hostname=$(get_hostname)
  ip_address=$(get_ip_address)
  echo_header "$(echo_success "${APPNAME^^} Installation Complete!")"
  echo_header "[•] A reboot of your Raspberry Pi is required for the changes to take effect"
  echo_header "[•] After your Pi is rebooted, you can access the web UI by going to $(echo_blue "'$hostname.local'") or $(echo_blue "'$ip_address'") in your browser."
  echo_header "[•] If you encounter any issues or have suggestions, please submit them here: https://github.com/fatihak/InkyPi/issues"

    read -r -p "Would you like to restart your Raspberry Pi now? [Y/N] " userInput
  userInput="${userInput^^}"

  if [[ "${userInput,,}" == "y" ]]; then
    echo_success "You entered 'Y', rebooting now..."
    sleep 2
    sudo reboot now
  elif [[ "${userInput,,}" == "n" ]]; then
    echo "Please restart your Raspberry Pi later to apply changes by running 'sudo reboot now'."
    exit
  else
    echo "Unknown input, please restart your Raspberry Pi later to apply changes by running 'sudo reboot now'."
    sleep 1
  fi
}

# Simple step progress headings
STEP=1
step() { echo_header "[$STEP] $1"; STEP=$((STEP+1)); }

# check if we have an argument for WS display support.  Parameter is not required
# to maintain default INKY display support.
parse_arguments "$@"
check_permissions
step "Stop existing service (if running)"
stop_service
# fetch the WS display driver if defined.
if [[ -n "$WS_TYPE" ]]; then
  step "Fetch Waveshare driver: $WS_TYPE"
  fetch_waveshare_driver
fi
step "Enable required interfaces (SPI/I2C and overlays)"
enable_interfaces
step "Install system dependencies"
install_debian_dependencies
<<<<<<< HEAD
step "Configure memory management (zramswap, earlyoom)"
setup_memory_management
step "Install application to $INSTALL_PATH"
=======
# check OS version for Bookworm to setup zramswap
if [[ $(get_os_version) = "12" ]] ; then
  echo "OS version is Bookworm - setting up zramswap"
  setup_zramswap_service
else
  echo "OS version is not Bookworm - skipping zramswap setup."
fi
setup_earlyoom_service
>>>>>>> 8d08acdd
copy_project
step "Create virtual environment and install Python packages"
create_venv
step "Install command shim to $BINPATH/$APPNAME"
install_executable
step "Install default config files"
install_config
# update the config file with additional WS if defined.
if [[ -n "$WS_TYPE" ]]; then
  step "Update config with Waveshare display type"
  update_config
fi
step "Install and enable systemd service"
install_app_service

echo "Update JS and CSS files"
bash $SCRIPT_DIR/update_vendors.sh

ask_for_reboot<|MERGE_RESOLUTION|>--- conflicted
+++ resolved
@@ -1,25 +1,23 @@
 #!/bin/bash
-
-set -euo pipefail
 
 # =============================================================================
 # Script Name: install.sh
 # Description: This script automates the installatin of InkyPI and creation of
 #              the InkyPI service.
 #
-# Usage: ./install.sh [-W <waveshare_device>] [-v]
+# Usage: ./install.sh [-W <waveshare_device>]
 #        -W <waveshare_device> (optional) Install for a Waveshare device, 
 #                               specifying the device model type, e.g. epd7in3e.
-#        -v                    (optional) Verbose mode; stream output instead of spinner
-#
-#                               If -W is not specified then the Pimoroni Inky display
+#
+#                               If not specified then the Pimoroni Inky display
 #                               is assumed.
 # =============================================================================
 
 # Formatting stuff
-bold=$(tput bold 2>/dev/null || true)
-normal=$(tput sgr0 2>/dev/null || true)
-red=$(tput setaf 1 2>/dev/null || true)
+bold=$(tput bold)
+normal=$(tput sgr0)
+red=$(tput setaf 1)
+green=$(tput setaf 2)
 
 SOURCE=${BASH_SOURCE[0]}
 while [ -h "$SOURCE" ]; do # resolve $SOURCE until the file is no longer a symlink
@@ -50,19 +48,13 @@
 WS_TYPE=""
 WS_REQUIREMENTS_FILE="$SCRIPT_DIR/ws-requirements.txt"
 
-# Verbose mode flag (0: spinner, 1: stream command output)
-VERBOSE=0
-
-# Parse the arguments, looking for -W (waveshare) and -v (verbose).
+# Parse the agumments, looking for the -W option.
 parse_arguments() {
-    while getopts ":W:v" opt; do
+    while getopts ":W:" opt; do
         case $opt in
             W) WS_TYPE=$OPTARG
                 echo "Optional parameter WS is set for Waveshare support.  Screen type is: $WS_TYPE"
                 ;;
-            v) VERBOSE=1
-               echo "Verbose mode enabled."
-               ;;
             \?) echo "Invalid option: -$OPTARG." >&2
                 exit 1
                 ;;
@@ -151,22 +143,18 @@
 show_loader() {
   local pid=$!
   local delay=0.1
-  local spinstr="|/-\\"
-  if [[ -z "$pid" ]]; then
-    printf "%s [\e[32m\xE2\x9C\x94\e[0m]\n" "$1"
-    return
-  fi
-  printf "%s [%s] " "$1" "${spinstr:0:1}"
-  while ps -p "$pid" > /dev/null 2>&1; do
+  local spinstr='|/-\'
+  printf "$1 [${spinstr:0:1}] "
+  while ps a | awk '{print $1}' | grep -q "${pid}"; do
     local temp=${spinstr#?}
-    printf "\r%s [%s] " "$1" "${temp:0:1}"
-    spinstr=${temp}${spinstr%"$temp"}
-    sleep "$delay"
+    printf "\r$1 [${temp:0:1}] "
+    spinstr=${temp}${spinstr%"${temp}"}
+    sleep ${delay}
   done
-  if wait "$pid"; then
-    printf "\r%s [\e[32m\xE2\x9C\x94\e[0m]\n" "$1"
-  else
-    printf "\r%s [\e[31m\xE2\x9C\x98\e[0m]\n" "$1"
+  if [[ $? -eq 0 ]]; then
+    printf "\r$1 [\e[32m\xE2\x9C\x94\e[0m]\n"
+  else
+    printf "\r$1 [\e[31m\xE2\x9C\x98\e[0m]\n"
   fi
 }
 
@@ -193,17 +181,11 @@
 
 install_debian_dependencies() {
   if [ -f "$APT_REQUIREMENTS_FILE" ]; then
-    if [[ "$VERBOSE" -eq 1 ]]; then
-      echo_header "Fetching available system dependency updates"
-      sudo apt-get update -y
-      echo_header "Installing system dependencies"
-      xargs -a "$APT_REQUIREMENTS_FILE" sudo apt-get install -y
-    else
-      sudo apt-get update > /dev/null &
-      show_loader "Fetch available system dependencies updates. " 
-      xargs -a "$APT_REQUIREMENTS_FILE" sudo apt-get install -y > /dev/null &
-      show_loader "Installing system dependencies. "
-    fi
+    sudo apt-get update > /dev/null &
+    show_loader "Fetch available system dependencies updates. " 
+
+    xargs -a "$APT_REQUIREMENTS_FILE" sudo apt-get install -y > /dev/null &
+    show_loader "Installing system dependencies. "
   else
     echo "ERROR: System dependencies file $APT_REQUIREMENTS_FILE not found!"
     exit 1
@@ -226,26 +208,15 @@
 create_venv(){
   echo "Creating python virtual environment. "
   python3 -m venv "$VENV_PATH"
-  if [[ "$VERBOSE" -eq 1 ]]; then
-    echo_header "Upgrading pip and core build tools (pip/setuptools/wheel)"
-    $VENV_PATH/bin/python -m pip install --upgrade pip setuptools wheel --retries 10 --timeout 60 --no-cache-dir
-    echo_header "Installing python dependencies"
-    $VENV_PATH/bin/python -m pip install -r "$PIP_REQUIREMENTS_FILE" --retries 10 --timeout 60 --no-cache-dir
-  else
-    $VENV_PATH/bin/python -m pip install --upgrade pip setuptools wheel --retries 10 --timeout 60 --no-cache-dir > /dev/null 2>&1
-    $VENV_PATH/bin/python -m pip install -r "$PIP_REQUIREMENTS_FILE" -qq --retries 10 --timeout 60 --no-cache-dir > pip_install.log 2>&1 &
-    show_loader "\tInstalling python dependencies. "
-  fi
+  $VENV_PATH/bin/python -m pip install --upgrade pip setuptools wheel > /dev/null
+  $VENV_PATH/bin/python -m pip install -r $PIP_REQUIREMENTS_FILE -qq > /dev/null &
+  show_loader "\tInstalling python dependencies. "
 
   # do additional dependencies for Waveshare support.
   if [[ -n "$WS_TYPE" ]]; then
     echo "Adding additional dependencies for waveshare to the python virtual environment. "
-    if [[ "$VERBOSE" -eq 1 ]]; then
-      $VENV_PATH/bin/python -m pip install -r "$WS_REQUIREMENTS_FILE" --retries 10 --timeout 60 --no-cache-dir
-    else
-      $VENV_PATH/bin/python -m pip install -r "$WS_REQUIREMENTS_FILE" --retries 10 --timeout 60 --no-cache-dir > ws_pip_install.log 2>&1 &
-      show_loader "\tInstalling additional Waveshare python dependencies. "
-    fi
+    $VENV_PATH/bin/python -m pip install -r $WS_REQUIREMENTS_FILE > ws_pip_install.log &
+    show_loader "\tInstalling additional Waveshare python dependencies. "
   fi
 
 }
@@ -264,7 +235,7 @@
 
 install_executable() {
   echo "Adding executable to ${BINPATH}/$APPNAME"
-  cp "$SCRIPT_DIR"/inkypi "$BINPATH/"
+  cp $SCRIPT_DIR/inkypi $BINPATH/
   sudo chmod +x $BINPATH/$APPNAME
 }
 
@@ -275,7 +246,7 @@
 
   # Check and copy device.config if it doesn't exist
   if [ ! -f "$CONFIG_DIR/device.json" ]; then
-    cp "$CONFIG_BASE_DIR/device.json" "$CONFIG_DIR/" > /dev/null &
+    cp "$CONFIG_BASE_DIR/device.json" "$CONFIG_DIR/"
     show_loader "\tCopying device.config to $CONFIG_DIR"
   else
     echo_success "\tdevice.json already exists in $CONFIG_DIR"
@@ -327,30 +298,20 @@
   # Check if an existing installation is present
   echo "Installing $APPNAME to $INSTALL_PATH"
   if [[ -d $INSTALL_PATH ]]; then
-    rm -rf "$INSTALL_PATH" > /dev/null &
+    rm -rf "$INSTALL_PATH" > /dev/null
     show_loader "\tRemoving existing installation found at $INSTALL_PATH"
   fi
 
   mkdir -p "$INSTALL_PATH"
 
-  ln -sf "$SRC_PATH" "$INSTALL_PATH/src" > /dev/null &
+  ln -sf "$SRC_PATH" "$INSTALL_PATH/src"
   show_loader "\tCreating symlink from $SRC_PATH to $INSTALL_PATH/src"
-
-  # Ensure a protected .env exists at the project root used by the service
-  if [ ! -f "$INSTALL_PATH/.env" ]; then
-    touch "$INSTALL_PATH/.env"
-    chmod 600 "$INSTALL_PATH/.env"
-    echo_success "\tCreated $INSTALL_PATH/.env with 0600 permissions"
-  else
-    chmod 600 "$INSTALL_PATH/.env" 2>/dev/null || true
-    echo_success "\tVerified permissions on $INSTALL_PATH/.env"
-  fi
 }
 
 # Get Raspberry Pi hostname
-  get_hostname() {
-    hostname
-  }
+get_hostname() {
+  echo "$(hostname)"
+}
 
 # Get Raspberry Pi IP address
 get_ip_address() {
@@ -372,7 +333,7 @@
   echo_header "[•] After your Pi is rebooted, you can access the web UI by going to $(echo_blue "'$hostname.local'") or $(echo_blue "'$ip_address'") in your browser."
   echo_header "[•] If you encounter any issues or have suggestions, please submit them here: https://github.com/fatihak/InkyPi/issues"
 
-    read -r -p "Would you like to restart your Raspberry Pi now? [Y/N] " userInput
+  read -p "Would you like to restart your Raspberry Pi now? [Y/N] " userInput
   userInput="${userInput^^}"
 
   if [[ "${userInput,,}" == "y" ]]; then
@@ -388,30 +349,17 @@
   fi
 }
 
-# Simple step progress headings
-STEP=1
-step() { echo_header "[$STEP] $1"; STEP=$((STEP+1)); }
-
 # check if we have an argument for WS display support.  Parameter is not required
 # to maintain default INKY display support.
 parse_arguments "$@"
 check_permissions
-step "Stop existing service (if running)"
 stop_service
 # fetch the WS display driver if defined.
 if [[ -n "$WS_TYPE" ]]; then
-  step "Fetch Waveshare driver: $WS_TYPE"
   fetch_waveshare_driver
 fi
-step "Enable required interfaces (SPI/I2C and overlays)"
 enable_interfaces
-step "Install system dependencies"
 install_debian_dependencies
-<<<<<<< HEAD
-step "Configure memory management (zramswap, earlyoom)"
-setup_memory_management
-step "Install application to $INSTALL_PATH"
-=======
 # check OS version for Bookworm to setup zramswap
 if [[ $(get_os_version) = "12" ]] ; then
   echo "OS version is Bookworm - setting up zramswap"
@@ -420,20 +368,14 @@
   echo "OS version is not Bookworm - skipping zramswap setup."
 fi
 setup_earlyoom_service
->>>>>>> 8d08acdd
 copy_project
-step "Create virtual environment and install Python packages"
 create_venv
-step "Install command shim to $BINPATH/$APPNAME"
 install_executable
-step "Install default config files"
 install_config
 # update the config file with additional WS if defined.
 if [[ -n "$WS_TYPE" ]]; then
-  step "Update config with Waveshare display type"
   update_config
 fi
-step "Install and enable systemd service"
 install_app_service
 
 echo "Update JS and CSS files"
